--- conflicted
+++ resolved
@@ -44,13 +44,8 @@
   - "pip install git+https://github.com/jupyter/qtconsole.git"
   # Fix problems with latest pyqt
   - "conda install pyqt=5.6*"
-<<<<<<< HEAD
-  # Install spyder-kernels
+  # Install spyder-kernels from Github
   - "pip install -q --no-deps git+https://github.com/spyder-ide/spyder-kernels"
-=======
-  # Install spyder-kernels from Github
-  - "pip install -q --no-deps git+https://github.com/spyder-ide/spyder-kernels@0.x"
->>>>>>> cc3803f5
 
 build: false
 
