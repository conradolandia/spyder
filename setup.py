--- conflicted
+++ resolved
@@ -227,14 +227,10 @@
     'pygments>=2.0',
     'pylint>=2.5.0,<3.1',
     'pylint-venv>=3.0.2',
-<<<<<<< HEAD
-=======
-    'python-lsp-black>=2.0.0,<3.0.0',
->>>>>>> 4d1c87c2
     'pyls-spyder>=0.4.0',
     'pyqt5>=5.15,<5.16',
     'pyqtwebengine>=5.15,<5.16',
-    'python-lsp-black>=1.2.0,<3.0.0',
+    'python-lsp-black>=2.0.0,<3.0.0',
     'python-lsp-server[all]>=1.9.0,<1.10.0',
     'pyuca>=1.2',
     'pyxdg>=0.26;platform_system=="Linux"',
