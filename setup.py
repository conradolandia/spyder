--- conflicted
+++ resolved
@@ -191,16 +191,9 @@
     'diff-match-patch>=20181111',
     'intervaltree',
     'ipython>=4.0',
-<<<<<<< HEAD
-    'jedi==0.17.1',
+    'jedi==0.17.2',
     'jsonschema>=3.2.0',
-    # Don't require keyring for Python 2 and Linux
-    # because it depends on system packages
-    'keyring;sys_platform!="linux2"',
-=======
-    'jedi==0.17.2',
     'keyring',
->>>>>>> 1d716670
     'nbconvert>=4.0',
     'numpydoc>=0.6.0',
     # Required to get SSH connections to remote kernels
