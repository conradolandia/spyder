; DO NOT EDIT (unless you know what you are doing)
;
; This subdirectory is a git "subrepo", and this file is maintained by the
; git-subrepo command. See https://github.com/git-commands/git-subrepo#readme
;
[subrepo]
	remote = https://github.com/spyder-ide/spyder-kernels.git
<<<<<<< HEAD
	branch = fix_running_namespace
	commit = 43abcf63e25855b650546946a87ba2ead33e3276
	parent = e07cc487c1a1693d2bc60c9b7468b3d32fb225a4
=======
	branch = 2.x
	commit = f35d7bce33288696c97434784627fbafb0e7389d
	parent = 36c057e3c640e741c7d4fa8bf90aefb3caecdc97
>>>>>>> 75f3fd80
	method = merge
	cmdver = 0.4.1<|MERGE_RESOLUTION|>--- conflicted
+++ resolved
@@ -5,14 +5,8 @@
 ;
 [subrepo]
 	remote = https://github.com/spyder-ide/spyder-kernels.git
-<<<<<<< HEAD
-	branch = fix_running_namespace
-	commit = 43abcf63e25855b650546946a87ba2ead33e3276
-	parent = e07cc487c1a1693d2bc60c9b7468b3d32fb225a4
-=======
 	branch = 2.x
 	commit = f35d7bce33288696c97434784627fbafb0e7389d
 	parent = 36c057e3c640e741c7d4fa8bf90aefb3caecdc97
->>>>>>> 75f3fd80
 	method = merge
 	cmdver = 0.4.1