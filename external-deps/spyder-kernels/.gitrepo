; DO NOT EDIT (unless you know what you are doing)
;
; This subdirectory is a git "subrepo", and this file is maintained by the
; git-subrepo command. See https://github.com/git-commands/git-subrepo#readme
;
[subrepo]
	remote = https://github.com/spyder-ide/spyder-kernels.git
<<<<<<< HEAD
	branch = c_standard_stream
	commit = 49fbb660c11760694b567e2514b5e7a51eae4477
	parent = 2c32d356a3b282bea9193c0852dff721b5fb8b10
=======
	branch = master
	commit = 9697d753267e9a27998ba72a82046413181be9e9
	parent = 98890fad9ff92d2a18bc959ca7368dc337b52e84
>>>>>>> 47cdb14d
	method = merge
	cmdver = 0.4.1<|MERGE_RESOLUTION|>--- conflicted
+++ resolved
@@ -5,14 +5,8 @@
 ;
 [subrepo]
 	remote = https://github.com/spyder-ide/spyder-kernels.git
-<<<<<<< HEAD
-	branch = c_standard_stream
-	commit = 49fbb660c11760694b567e2514b5e7a51eae4477
-	parent = 2c32d356a3b282bea9193c0852dff721b5fb8b10
-=======
 	branch = master
 	commit = 9697d753267e9a27998ba72a82046413181be9e9
 	parent = 98890fad9ff92d2a18bc959ca7368dc337b52e84
->>>>>>> 47cdb14d
 	method = merge
 	cmdver = 0.4.1