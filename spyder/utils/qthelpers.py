--- conflicted
+++ resolved
@@ -1,808 +1,804 @@
-# -*- coding: utf-8 -*-
-#
-# Copyright © Spyder Project Contributors
-# Licensed under the terms of the MIT License
-# (see spyder/__init__.py for details)
-
-"""Qt utilities."""
-
-# Standard library imports
-import functools
-from math import pi
-import logging
-import os
-import os.path as osp
-import re
-import sys
-import types
-
-# Third party imports
-from qtpy.compat import from_qvariant, to_qvariant
-from qtpy.QtCore import (QEvent, QLibraryInfo, QLocale, QObject, Qt, QTimer,
-                         QTranslator, QUrl, Signal, Slot)
-from qtpy.QtGui import (
-    QDesktopServices, QIcon, QKeyEvent, QKeySequence, QPixmap)
-from qtpy.QtWidgets import (QAction, QApplication, QDialog, QHBoxLayout,
-                            QLabel, QLineEdit, QMenu, QPlainTextEdit,
-                            QProxyStyle, QPushButton, QStyle, QToolBar,
-                            QToolButton, QVBoxLayout, QWidget)
-
-# Local imports
-from spyder.config.base import MAC_APP_NAME
-from spyder.config.manager import CONF
-from spyder.config.gui import is_dark_interface
-from spyder.py3compat import configparser, is_text_string, to_text_string, PY2
-from spyder.utils.icon_manager import ima
-from spyder.utils import programs
-<<<<<<< HEAD
-from spyder.utils.icon_manager import get_icon, get_std_icon
-from spyder.utils.registries import ACTION_REGISTRY, TOOLBUTTON_REGISTRY
-=======
-from spyder.utils.image_path_manager import get_image_path
->>>>>>> f10b5433
-from spyder.widgets.waitingspinner import QWaitingSpinner
-from spyder.config.manager import CONF
-
-# Third party imports
-if sys.platform == "darwin":
-    import applaunchservices as als
-
-if PY2:
-    from urllib import unquote
-else:
-    from urllib.parse import unquote
-
-
-# Note: How to redirect a signal from widget *a* to widget *b* ?
-# ----
-# It has to be done manually:
-#  * typing 'SIGNAL("clicked()")' works
-#  * typing 'signalstr = "clicked()"; SIGNAL(signalstr)' won't work
-# Here is an example of how to do it:
-# (self.listwidget is widget *a* and self is widget *b*)
-#    self.connect(self.listwidget, SIGNAL('option_changed'),
-#                 lambda *args: self.emit(SIGNAL('option_changed'), *args))
-logger = logging.getLogger(__name__)
-MENU_SEPARATOR = None
-
-
-def start_file(filename):
-    """
-    Generalized os.startfile for all platforms supported by Qt
-
-    This function is simply wrapping QDesktopServices.openUrl
-
-    Returns True if successful, otherwise returns False.
-    """
-
-    # We need to use setUrl instead of setPath because this is the only
-    # cross-platform way to open external files. setPath fails completely on
-    # Mac and doesn't open non-ascii files on Linux.
-    # Fixes spyder-ide/spyder#740.
-    url = QUrl()
-    url.setUrl(filename)
-    return QDesktopServices.openUrl(url)
-
-
-def get_image_label(name, default="not_found"):
-    """Return image inside a QLabel object"""
-    label = QLabel()
-    label.setPixmap(QPixmap(get_image_path(name, default)))
-    return label
-
-
-def get_origin_filename():
-    """Return the filename at the top of the stack"""
-    # Get top frame
-    f = sys._getframe()
-    while f.f_back is not None:
-        f = f.f_back
-    return f.f_code.co_filename
-
-
-def qapplication(translate=True, test_time=3):
-    """
-    Return QApplication instance
-    Creates it if it doesn't already exist
-
-    test_time: Time to maintain open the application when testing. It's given
-    in seconds
-    """
-    if sys.platform == "darwin":
-        SpyderApplication = MacApplication
-    else:
-        SpyderApplication = QApplication
-
-    app = SpyderApplication.instance()
-    if app is None:
-        # Set Application name for Gnome 3
-        # https://groups.google.com/forum/#!topic/pyside/24qxvwfrRDs
-        app = SpyderApplication(['Spyder'])
-
-        # Set application name for KDE. See spyder-ide/spyder#2207.
-        app.setApplicationName('Spyder')
-
-    if sys.platform == "darwin" and CONF.get('main', 'mac_open_file', False):
-        # Register app if setting is set
-        register_app_launchservices()
-
-    if translate:
-        install_translator(app)
-
-    test_ci = os.environ.get('TEST_CI_WIDGETS', None)
-    if test_ci is not None:
-        timer_shutdown = QTimer(app)
-        timer_shutdown.timeout.connect(app.quit)
-        timer_shutdown.start(test_time*1000)
-    return app
-
-
-def file_uri(fname):
-    """Select the right file uri scheme according to the operating system"""
-    if os.name == 'nt':
-        # Local file
-        if re.search(r'^[a-zA-Z]:', fname):
-            return 'file:///' + fname
-        # UNC based path
-        else:
-            return 'file://' + fname
-    else:
-        return 'file://' + fname
-
-
-QT_TRANSLATOR = None
-def install_translator(qapp):
-    """Install Qt translator to the QApplication instance"""
-    global QT_TRANSLATOR
-    if QT_TRANSLATOR is None:
-        qt_translator = QTranslator()
-        if qt_translator.load("qt_"+QLocale.system().name(),
-                      QLibraryInfo.location(QLibraryInfo.TranslationsPath)):
-            QT_TRANSLATOR = qt_translator # Keep reference alive
-    if QT_TRANSLATOR is not None:
-        qapp.installTranslator(QT_TRANSLATOR)
-
-
-def keybinding(attr):
-    """Return keybinding"""
-    ks = getattr(QKeySequence, attr)
-    return from_qvariant(QKeySequence.keyBindings(ks)[0], str)
-
-
-def _process_mime_path(path, extlist):
-    if path.startswith(r"file://"):
-        if os.name == 'nt':
-            # On Windows platforms, a local path reads: file:///c:/...
-            # and a UNC based path reads like: file://server/share
-            if path.startswith(r"file:///"):  # this is a local path
-                path = path[8:]
-            else:  # this is a unc path
-                path = path[5:]
-        else:
-            path = path[7:]
-    path = path.replace('\\', os.sep)  # Transforming backslashes
-    if osp.exists(path):
-        if extlist is None or osp.splitext(path)[1] in extlist:
-            return path
-
-
-def mimedata2url(source, extlist=None):
-    """
-    Extract url list from MIME data
-    extlist: for example ('.py', '.pyw')
-    """
-    pathlist = []
-    if source.hasUrls():
-        for url in source.urls():
-            path = _process_mime_path(
-                unquote(to_text_string(url.toString())), extlist)
-            if path is not None:
-                pathlist.append(path)
-    elif source.hasText():
-        for rawpath in to_text_string(source.text()).splitlines():
-            path = _process_mime_path(rawpath, extlist)
-            if path is not None:
-                pathlist.append(path)
-    if pathlist:
-        return pathlist
-
-
-def keyevent2tuple(event):
-    """Convert QKeyEvent instance into a tuple"""
-    return (event.type(), event.key(), event.modifiers(), event.text(),
-            event.isAutoRepeat(), event.count())
-
-
-def tuple2keyevent(past_event):
-    """Convert tuple into a QKeyEvent instance"""
-    return QKeyEvent(*past_event)
-
-
-def restore_keyevent(event):
-    if isinstance(event, tuple):
-        _, key, modifiers, text, _, _ = event
-        event = tuple2keyevent(event)
-    else:
-        text = event.text()
-        modifiers = event.modifiers()
-        key = event.key()
-    ctrl = modifiers & Qt.ControlModifier
-    shift = modifiers & Qt.ShiftModifier
-    return event, text, key, ctrl, shift
-
-
-def create_toolbutton(parent, text=None, shortcut=None, icon=None, tip=None,
-                      toggled=None, triggered=None,
-                      autoraise=True, text_beside_icon=False,
-                      section=None, option=None, id_=None, plugin=None,
-                      context_name=None, register_toolbutton=False):
-    """Create a QToolButton"""
-    button = QToolButton(parent)
-    if text is not None:
-        button.setText(text)
-    if icon is not None:
-        if is_text_string(icon):
-            icon = ima.get_icon(icon)
-        button.setIcon(icon)
-    if text is not None or tip is not None:
-        button.setToolTip(text if tip is None else tip)
-    if text_beside_icon:
-        button.setToolButtonStyle(Qt.ToolButtonTextBesideIcon)
-    button.setAutoRaise(autoraise)
-    if triggered is not None:
-        button.clicked.connect(triggered)
-    if toggled is not None:
-        setup_toggled_action(button, toggled, section, option)
-    if shortcut is not None:
-        button.setShortcut(shortcut)
-
-    if register_toolbutton:
-        TOOLBUTTON_REGISTRY.register_reference(
-            button, id_, plugin, context_name)
-    return button
-
-
-def create_waitspinner(size=32, n=11, parent=None):
-    """
-    Create a wait spinner with the specified size built with n circling dots.
-    """
-    dot_padding = 1
-
-    # To calculate the size of the dots, we need to solve the following
-    # system of two equations in two variables.
-    # (1) middle_circumference = pi * (size - dot_size)
-    # (2) middle_circumference = n * (dot_size + dot_padding)
-    dot_size = (pi * size - n * dot_padding) / (n + pi)
-    inner_radius = (size - 2 * dot_size) / 2
-
-    spinner = QWaitingSpinner(parent, centerOnParent=False)
-    spinner.setTrailSizeDecreasing(True)
-    spinner.setNumberOfLines(n)
-    spinner.setLineLength(dot_size)
-    spinner.setLineWidth(dot_size)
-    spinner.setInnerRadius(inner_radius)
-    spinner.setColor(Qt.white if is_dark_interface() else Qt.black)
-
-    return spinner
-
-
-def action2button(action, autoraise=True, text_beside_icon=False, parent=None,
-                  icon=None):
-    """Create a QToolButton directly from a QAction object"""
-    if parent is None:
-        parent = action.parent()
-    button = QToolButton(parent)
-    button.setDefaultAction(action)
-    button.setAutoRaise(autoraise)
-    if text_beside_icon:
-        button.setToolButtonStyle(Qt.ToolButtonTextBesideIcon)
-    if icon:
-        action.setIcon(icon)
-    return button
-
-
-def toggle_actions(actions, enable):
-    """Enable/disable actions"""
-    if actions is not None:
-        for action in actions:
-            if action is not None:
-                action.setEnabled(enable)
-
-
-def create_action(parent, text, shortcut=None, icon=None, tip=None,
-                  toggled=None, triggered=None, data=None, menurole=None,
-                  context=Qt.WindowShortcut, option=None, section=None,
-                  id_=None, plugin=None, context_name=None,
-                  register_action=False):
-    """Create a QAction"""
-    action = SpyderAction(text, parent)
-    if triggered is not None:
-        action.triggered.connect(triggered)
-    if toggled is not None:
-        setup_toggled_action(action, toggled, section, option)
-    if icon is not None:
-        if is_text_string(icon):
-            icon = ima.get_icon(icon)
-        action.setIcon(icon)
-    if tip is not None:
-        action.setToolTip(tip)
-        action.setStatusTip(tip)
-    if data is not None:
-        action.setData(to_qvariant(data))
-    if menurole is not None:
-        action.setMenuRole(menurole)
-
-    # Workround for Mac because setting context=Qt.WidgetShortcut
-    # there doesn't have any effect
-    if sys.platform == 'darwin':
-        action._shown_shortcut = None
-        if context == Qt.WidgetShortcut:
-            if shortcut is not None:
-                action._shown_shortcut = shortcut
-            else:
-                # This is going to be filled by
-                # main.register_shortcut
-                action._shown_shortcut = 'missing'
-        else:
-            if shortcut is not None:
-                action.setShortcut(shortcut)
-            action.setShortcutContext(context)
-    else:
-        if shortcut is not None:
-            action.setShortcut(shortcut)
-        action.setShortcutContext(context)
-
-    if register_action:
-        ACTION_REGISTRY.register_reference(action, id_, plugin, context_name)
-    return action
-
-
-def setup_toggled_action(action, toggled, section, option):
-    """
-    Setup a checkable action and wrap the toggle function to receive
-    configuration.
-    """
-    toggled = wrap_toggled(toggled, section, option)
-    action.toggled.connect(toggled)
-    action.setCheckable(True)
-    if section is not None and option is not None:
-        CONF.observe_configuration(action, section, option)
-        add_configuration_update(action)
-
-
-def wrap_toggled(toggled, section, option):
-    """Wrap a toggle function to set a value on a configuration option."""
-    if section is not None and option is not None:
-        @functools.wraps(toggled)
-        def wrapped_toggled(value):
-            CONF.set(section, option, value, recursive_notification=True)
-            toggled(value)
-        return wrapped_toggled
-    return toggled
-
-
-def add_configuration_update(action):
-    """Add on_configuration_change to a SpyderAction that depends on CONF."""
-    def on_configuration_change(self, _option, _section, value):
-        self.blockSignals(True)
-        self.setChecked(value)
-        self.blockSignals(False)
-    method = types.MethodType(on_configuration_change, action)
-    setattr(action, 'on_configuration_change', method)
-
-
-def add_shortcut_to_tooltip(action, context, name):
-    """Add the shortcut associated with a given action to its tooltip"""
-    if not hasattr(action, '_tooltip_backup'):
-        # We store the original tooltip of the action without its associated
-        # shortcut so that we can update the tooltip properly if shortcuts
-        # are changed by the user over the course of the current session.
-        # See spyder-ide/spyder#10726.
-        action._tooltip_backup = action.toolTip()
-
-    try:
-        # Some shortcuts might not be assigned so we need to catch the error
-        shortcut = CONF.get_shortcut(context=context, name=name)
-    except (configparser.NoSectionError, configparser.NoOptionError):
-        shortcut = None
-
-    if shortcut:
-        keyseq = QKeySequence(shortcut)
-        # See: spyder-ide/spyder#12168
-        string = keyseq.toString(QKeySequence.NativeText)
-        action.setToolTip(u'{0} ({1})'.format(action._tooltip_backup, string))
-
-
-def add_actions(target, actions, insert_before=None):
-    """Add actions to a QMenu or a QToolBar."""
-    previous_action = None
-    target_actions = list(target.actions())
-    if target_actions:
-        previous_action = target_actions[-1]
-        if previous_action.isSeparator():
-            previous_action = None
-    for action in actions:
-        if (action is None) and (previous_action is not None):
-            if insert_before is None:
-                target.addSeparator()
-            else:
-                target.insertSeparator(insert_before)
-        elif isinstance(action, QMenu):
-            if insert_before is None:
-                target.addMenu(action)
-            else:
-                target.insertMenu(insert_before, action)
-        elif isinstance(action, QAction):
-            if insert_before is None:
-                # This is needed in order to ignore adding an action whose
-                # wrapped C/C++ object has been deleted.
-                # See spyder-ide/spyder#5074.
-                try:
-                    target.addAction(action)
-                except RuntimeError:
-                    continue
-            else:
-                target.insertAction(insert_before, action)
-        previous_action = action
-
-
-def get_item_user_text(item):
-    """Get QTreeWidgetItem user role string"""
-    return from_qvariant(item.data(0, Qt.UserRole), to_text_string)
-
-
-def set_item_user_text(item, text):
-    """Set QTreeWidgetItem user role string"""
-    item.setData(0, Qt.UserRole, to_qvariant(text))
-
-
-def create_bookmark_action(parent, url, title, icon=None, shortcut=None):
-    """Create bookmark action"""
-
-    @Slot()
-    def open_url():
-        return start_file(url)
-
-    return create_action( parent, title, shortcut=shortcut, icon=icon,
-                          triggered=open_url)
-
-
-def create_module_bookmark_actions(parent, bookmarks):
-    """
-    Create bookmark actions depending on module installation:
-    bookmarks = ((module_name, url, title), ...)
-    """
-    actions = []
-    for key, url, title in bookmarks:
-        # Create actions for scientific distros only if Spyder is installed
-        # under them
-        create_act = True
-        if key == 'winpython':
-            if not programs.is_module_installed(key):
-                create_act = False
-        if create_act:
-            act = create_bookmark_action(parent, url, title)
-            actions.append(act)
-    return actions
-
-
-def create_program_action(parent, text, name, icon=None, nt_name=None):
-    """Create action to run a program"""
-    if is_text_string(icon):
-        icon = ima.get_icon(icon)
-    if os.name == 'nt' and nt_name is not None:
-        name = nt_name
-    path = programs.find_program(name)
-    if path is not None:
-        return create_action(parent, text, icon=icon,
-                             triggered=lambda: programs.run_program(name))
-
-
-def create_python_script_action(parent, text, icon, package, module, args=[]):
-    """Create action to run a GUI based Python script"""
-    if is_text_string(icon):
-        icon = ima.get_icon(icon)
-    if programs.python_script_exists(package, module):
-        return create_action(parent, text, icon=icon,
-                             triggered=lambda:
-                             programs.run_python_script(package, module, args))
-
-
-class DialogManager(QObject):
-    """
-    Object that keep references to non-modal dialog boxes for another QObject,
-    typically a QMainWindow or any kind of QWidget
-    """
-    def __init__(self):
-        QObject.__init__(self)
-        self.dialogs = {}
-
-    def show(self, dialog):
-        """Generic method to show a non-modal dialog and keep reference
-        to the Qt C++ object"""
-        for dlg in list(self.dialogs.values()):
-            if to_text_string(dlg.windowTitle()) \
-               == to_text_string(dialog.windowTitle()):
-                dlg.show()
-                dlg.raise_()
-                break
-        else:
-            dialog.show()
-            self.dialogs[id(dialog)] = dialog
-            dialog.accepted.connect(
-                              lambda eid=id(dialog): self.dialog_finished(eid))
-            dialog.rejected.connect(
-                              lambda eid=id(dialog): self.dialog_finished(eid))
-
-    def dialog_finished(self, dialog_id):
-        """Manage non-modal dialog boxes"""
-        return self.dialogs.pop(dialog_id)
-
-    def close_all(self):
-        """Close all opened dialog boxes"""
-        for dlg in list(self.dialogs.values()):
-            dlg.reject()
-
-
-def get_filetype_icon(fname):
-    """Return file type icon"""
-    ext = osp.splitext(fname)[1]
-    if ext.startswith('.'):
-        ext = ext[1:]
-    return ima.get_icon( "%s.png" % ext, ima.icon('FileIcon') )
-
-
-class SpyderAction(QAction):
-    """Spyder QAction class wrapper to handle cross platform patches."""
-
-    def __init__(self, *args, **kwargs):
-        """Spyder QAction class wrapper to handle cross platform patches."""
-        super(SpyderAction, self).__init__(*args, **kwargs)
-        if sys.platform == "darwin":
-            self.setIconVisibleInMenu(False)
-
-    def __str__(self):
-        return "SpyderAction('{0}')".format(self.text())
-
-    def __repr__(self):
-        return "SpyderAction('{0}')".format(self.text())
-
-
-class ShowStdIcons(QWidget):
-    """
-    Dialog showing standard icons
-    """
-    def __init__(self, parent):
-        QWidget.__init__(self, parent)
-        layout = QHBoxLayout()
-        row_nb = 14
-        cindex = 0
-        for child in dir(QStyle):
-            if child.startswith('SP_'):
-                if cindex == 0:
-                    col_layout = QVBoxLayout()
-                icon_layout = QHBoxLayout()
-                icon = ima.get_std_icon(child)
-                label = QLabel()
-                label.setPixmap(icon.pixmap(32, 32))
-                icon_layout.addWidget( label )
-                icon_layout.addWidget( QLineEdit(child.replace('SP_', '')) )
-                col_layout.addLayout(icon_layout)
-                cindex = (cindex+1) % row_nb
-                if cindex == 0:
-                    layout.addLayout(col_layout)
-        self.setLayout(layout)
-        self.setWindowTitle('Standard Platform Icons')
-        self.setWindowIcon(ima.get_std_icon('TitleBarMenuButton'))
-
-
-def show_std_icons():
-    """
-    Show all standard Icons
-    """
-    app = qapplication()
-    dialog = ShowStdIcons(None)
-    dialog.show()
-    sys.exit(app.exec_())
-
-
-def calc_tools_spacing(tools_layout):
-    """
-    Return a spacing (int) or None if we don't have the appropriate metrics
-    to calculate the spacing.
-
-    We're trying to adapt the spacing below the tools_layout spacing so that
-    the main_widget has the same vertical position as the editor widgets
-    (which have tabs above).
-
-    The required spacing is
-
-        spacing = tabbar_height - tools_height + offset
-
-    where the tabbar_heights were empirically determined for a combination of
-    operating systems and styles. Offsets were manually adjusted, so that the
-    heights of main_widgets and editor widgets match. This is probably
-    caused by a still not understood element of the layout and style metrics.
-    """
-    metrics = {  # (tabbar_height, offset)
-        'nt.fusion': (32, 0),
-        'nt.windowsvista': (21, 3),
-        'nt.windowsxp': (24, 0),
-        'nt.windows': (21, 3),
-        'posix.breeze': (28, -1),
-        'posix.oxygen': (38, -2),
-        'posix.qtcurve': (27, 0),
-        'posix.windows': (26, 0),
-        'posix.fusion': (32, 0),
-    }
-
-    style_name = qapplication().style().property('name')
-    key = '%s.%s' % (os.name, style_name)
-
-    if key in metrics:
-        tabbar_height, offset = metrics[key]
-        tools_height = tools_layout.sizeHint().height()
-        spacing = tabbar_height - tools_height + offset
-        return max(spacing, 0)
-
-
-def create_plugin_layout(tools_layout, main_widget=None):
-    """
-    Returns a layout for a set of controls above a main widget. This is a
-    standard layout for many plugin panes (even though, it's currently
-    more often applied not to the pane itself but with in the one widget
-    contained in the pane.
-
-    tools_layout: a layout containing the top toolbar
-    main_widget: the main widget. Can be None, if you want to add this
-        manually later on.
-    """
-    layout = QVBoxLayout()
-    layout.setContentsMargins(0, 0, 0, 0)
-    spacing = calc_tools_spacing(tools_layout)
-    if spacing is not None:
-        layout.setSpacing(spacing)
-
-    layout.addLayout(tools_layout)
-    if main_widget is not None:
-        layout.addWidget(main_widget)
-    return layout
-
-
-def set_menu_icons(menu, state):
-    """Show/hide icons for menu actions."""
-    menu_actions = menu.actions()
-    for action in menu_actions:
-        try:
-            if action.menu() is not None:
-                # This is submenu, so we need to call this again
-                set_menu_icons(action.menu(), state)
-            elif action.isSeparator():
-                continue
-            else:
-                action.setIconVisibleInMenu(state)
-        except RuntimeError:
-            continue
-
-
-class SpyderProxyStyle(QProxyStyle):
-    """Style proxy to adjust qdarkstyle issues."""
-
-    def styleHint(self, hint, option=0, widget=0, returnData=0):
-        """Override Qt method."""
-        if hint == QStyle.SH_ComboBox_Popup:
-            # Disable combo-box popup top & bottom areas
-            # See: https://stackoverflow.com/a/21019371
-            return 0
-
-        return QProxyStyle.styleHint(self, hint, option, widget, returnData)
-
-
-class QInputDialogMultiline(QDialog):
-    """
-    Build a replica interface of QInputDialog.getMultilineText.
-
-    Based on: https://stackoverflow.com/a/58823967
-    """
-
-    def __init__(self, parent, title, label, text='', **kwargs):
-        super(QInputDialogMultiline, self).__init__(parent, **kwargs)
-        if title is not None:
-            self.setWindowTitle(title)
-
-        self.setLayout(QVBoxLayout())
-        self.layout().addWidget(QLabel(label))
-        self.text_edit = QPlainTextEdit()
-        self.layout().addWidget(self.text_edit)
-
-        button_layout = QHBoxLayout()
-        button_layout.addStretch()
-        ok_button = QPushButton('OK')
-        button_layout.addWidget(ok_button)
-        cancel_button = QPushButton('Cancel')
-        button_layout.addWidget(cancel_button)
-        self.layout().addLayout(button_layout)
-
-        self.text_edit.setPlainText(text)
-        ok_button.clicked.connect(self.accept)
-        cancel_button.clicked.connect(self.reject)
-
-
-# =============================================================================
-# Only for macOS
-# =============================================================================
-class MacApplication(QApplication):
-    """Subclass to be able to open external files with our Mac app"""
-    sig_open_external_file = Signal(str)
-
-    def __init__(self, *args):
-        QApplication.__init__(self, *args)
-        self._never_shown = True
-        self._has_started = False
-        self._pending_file_open = []
-        self._original_handlers = {}
-
-    def event(self, event):
-        if event.type() == QEvent.FileOpen:
-            fname = str(event.file())
-            if sys.argv and sys.argv[0] == fname:
-                # Ignore requests to open own script
-                # Later, mainwindow.initialize() will set sys.argv[0] to ''
-                pass
-            elif self._has_started:
-                self.sig_open_external_file.emit(fname)
-            elif MAC_APP_NAME not in fname:
-                self._pending_file_open.append(fname)
-        return QApplication.event(self, event)
-
-
-def restore_launchservices():
-    """Restore LaunchServices to the previous state"""
-    app = QApplication.instance()
-    for key, handler in app._original_handlers.items():
-        UTI, role = key
-        als.set_UTI_handler(UTI, role, handler)
-
-
-def register_app_launchservices(
-        uniform_type_identifier="public.python-script",
-        role='editor'):
-    """
-    Register app to the Apple launch services so it can open Python files
-    """
-    app = QApplication.instance()
-    # If top frame is MAC_APP_NAME, set ourselves to open files at startup
-    origin_filename = get_origin_filename()
-    if MAC_APP_NAME in origin_filename:
-        bundle_idx = origin_filename.find(MAC_APP_NAME)
-        old_handler = als.get_bundle_identifier_for_path(
-            origin_filename[:bundle_idx] + MAC_APP_NAME)
-    else:
-        # Else, just restore the previous handler
-        old_handler = als.get_UTI_handler(
-            uniform_type_identifier, role)
-
-    app._original_handlers[(uniform_type_identifier, role)] = old_handler
-
-    # Restore previous handle when quitting
-    app.aboutToQuit.connect(restore_launchservices)
-
-    if not app._never_shown:
-        bundle_identifier = als.get_bundle_identifier()
-        als.set_UTI_handler(
-            uniform_type_identifier, role, bundle_identifier)
-        return
-
-    # Wait to be visible to set ourselves as the UTI handler
-    def handle_applicationStateChanged(state):
-        if state == Qt.ApplicationActive and app._never_shown:
-            app._never_shown = False
-            bundle_identifier = als.get_bundle_identifier()
-            als.set_UTI_handler(
-                uniform_type_identifier, role, bundle_identifier)
-
-    app.applicationStateChanged.connect(handle_applicationStateChanged)
-
-
-if __name__ == "__main__":
-    show_std_icons()
+# -*- coding: utf-8 -*-
+#
+# Copyright © Spyder Project Contributors
+# Licensed under the terms of the MIT License
+# (see spyder/__init__.py for details)
+
+"""Qt utilities."""
+
+# Standard library imports
+import functools
+from math import pi
+import logging
+import os
+import os.path as osp
+import re
+import sys
+import types
+
+# Third party imports
+from qtpy.compat import from_qvariant, to_qvariant
+from qtpy.QtCore import (QEvent, QLibraryInfo, QLocale, QObject, Qt, QTimer,
+                         QTranslator, QUrl, Signal, Slot)
+from qtpy.QtGui import (
+    QDesktopServices, QIcon, QKeyEvent, QKeySequence, QPixmap)
+from qtpy.QtWidgets import (QAction, QApplication, QDialog, QHBoxLayout,
+                            QLabel, QLineEdit, QMenu, QPlainTextEdit,
+                            QProxyStyle, QPushButton, QStyle, QToolBar,
+                            QToolButton, QVBoxLayout, QWidget)
+
+# Local imports
+from spyder.config.base import MAC_APP_NAME
+from spyder.config.manager import CONF
+from spyder.config.gui import is_dark_interface
+from spyder.py3compat import configparser, is_text_string, to_text_string, PY2
+from spyder.utils.icon_manager import ima
+from spyder.utils import programs
+from spyder.utils.image_path_manager import get_image_path
+from spyder.utils.registries import ACTION_REGISTRY, TOOLBUTTON_REGISTRY
+from spyder.widgets.waitingspinner import QWaitingSpinner
+from spyder.config.manager import CONF
+
+# Third party imports
+if sys.platform == "darwin":
+    import applaunchservices as als
+
+if PY2:
+    from urllib import unquote
+else:
+    from urllib.parse import unquote
+
+
+# Note: How to redirect a signal from widget *a* to widget *b* ?
+# ----
+# It has to be done manually:
+#  * typing 'SIGNAL("clicked()")' works
+#  * typing 'signalstr = "clicked()"; SIGNAL(signalstr)' won't work
+# Here is an example of how to do it:
+# (self.listwidget is widget *a* and self is widget *b*)
+#    self.connect(self.listwidget, SIGNAL('option_changed'),
+#                 lambda *args: self.emit(SIGNAL('option_changed'), *args))
+logger = logging.getLogger(__name__)
+MENU_SEPARATOR = None
+
+
+def start_file(filename):
+    """
+    Generalized os.startfile for all platforms supported by Qt
+
+    This function is simply wrapping QDesktopServices.openUrl
+
+    Returns True if successful, otherwise returns False.
+    """
+
+    # We need to use setUrl instead of setPath because this is the only
+    # cross-platform way to open external files. setPath fails completely on
+    # Mac and doesn't open non-ascii files on Linux.
+    # Fixes spyder-ide/spyder#740.
+    url = QUrl()
+    url.setUrl(filename)
+    return QDesktopServices.openUrl(url)
+
+
+def get_image_label(name, default="not_found"):
+    """Return image inside a QLabel object"""
+    label = QLabel()
+    label.setPixmap(QPixmap(get_image_path(name, default)))
+    return label
+
+
+def get_origin_filename():
+    """Return the filename at the top of the stack"""
+    # Get top frame
+    f = sys._getframe()
+    while f.f_back is not None:
+        f = f.f_back
+    return f.f_code.co_filename
+
+
+def qapplication(translate=True, test_time=3):
+    """
+    Return QApplication instance
+    Creates it if it doesn't already exist
+
+    test_time: Time to maintain open the application when testing. It's given
+    in seconds
+    """
+    if sys.platform == "darwin":
+        SpyderApplication = MacApplication
+    else:
+        SpyderApplication = QApplication
+
+    app = SpyderApplication.instance()
+    if app is None:
+        # Set Application name for Gnome 3
+        # https://groups.google.com/forum/#!topic/pyside/24qxvwfrRDs
+        app = SpyderApplication(['Spyder'])
+
+        # Set application name for KDE. See spyder-ide/spyder#2207.
+        app.setApplicationName('Spyder')
+
+    if sys.platform == "darwin" and CONF.get('main', 'mac_open_file', False):
+        # Register app if setting is set
+        register_app_launchservices()
+
+    if translate:
+        install_translator(app)
+
+    test_ci = os.environ.get('TEST_CI_WIDGETS', None)
+    if test_ci is not None:
+        timer_shutdown = QTimer(app)
+        timer_shutdown.timeout.connect(app.quit)
+        timer_shutdown.start(test_time*1000)
+    return app
+
+
+def file_uri(fname):
+    """Select the right file uri scheme according to the operating system"""
+    if os.name == 'nt':
+        # Local file
+        if re.search(r'^[a-zA-Z]:', fname):
+            return 'file:///' + fname
+        # UNC based path
+        else:
+            return 'file://' + fname
+    else:
+        return 'file://' + fname
+
+
+QT_TRANSLATOR = None
+def install_translator(qapp):
+    """Install Qt translator to the QApplication instance"""
+    global QT_TRANSLATOR
+    if QT_TRANSLATOR is None:
+        qt_translator = QTranslator()
+        if qt_translator.load("qt_"+QLocale.system().name(),
+                      QLibraryInfo.location(QLibraryInfo.TranslationsPath)):
+            QT_TRANSLATOR = qt_translator # Keep reference alive
+    if QT_TRANSLATOR is not None:
+        qapp.installTranslator(QT_TRANSLATOR)
+
+
+def keybinding(attr):
+    """Return keybinding"""
+    ks = getattr(QKeySequence, attr)
+    return from_qvariant(QKeySequence.keyBindings(ks)[0], str)
+
+
+def _process_mime_path(path, extlist):
+    if path.startswith(r"file://"):
+        if os.name == 'nt':
+            # On Windows platforms, a local path reads: file:///c:/...
+            # and a UNC based path reads like: file://server/share
+            if path.startswith(r"file:///"):  # this is a local path
+                path = path[8:]
+            else:  # this is a unc path
+                path = path[5:]
+        else:
+            path = path[7:]
+    path = path.replace('\\', os.sep)  # Transforming backslashes
+    if osp.exists(path):
+        if extlist is None or osp.splitext(path)[1] in extlist:
+            return path
+
+
+def mimedata2url(source, extlist=None):
+    """
+    Extract url list from MIME data
+    extlist: for example ('.py', '.pyw')
+    """
+    pathlist = []
+    if source.hasUrls():
+        for url in source.urls():
+            path = _process_mime_path(
+                unquote(to_text_string(url.toString())), extlist)
+            if path is not None:
+                pathlist.append(path)
+    elif source.hasText():
+        for rawpath in to_text_string(source.text()).splitlines():
+            path = _process_mime_path(rawpath, extlist)
+            if path is not None:
+                pathlist.append(path)
+    if pathlist:
+        return pathlist
+
+
+def keyevent2tuple(event):
+    """Convert QKeyEvent instance into a tuple"""
+    return (event.type(), event.key(), event.modifiers(), event.text(),
+            event.isAutoRepeat(), event.count())
+
+
+def tuple2keyevent(past_event):
+    """Convert tuple into a QKeyEvent instance"""
+    return QKeyEvent(*past_event)
+
+
+def restore_keyevent(event):
+    if isinstance(event, tuple):
+        _, key, modifiers, text, _, _ = event
+        event = tuple2keyevent(event)
+    else:
+        text = event.text()
+        modifiers = event.modifiers()
+        key = event.key()
+    ctrl = modifiers & Qt.ControlModifier
+    shift = modifiers & Qt.ShiftModifier
+    return event, text, key, ctrl, shift
+
+
+def create_toolbutton(parent, text=None, shortcut=None, icon=None, tip=None,
+                      toggled=None, triggered=None,
+                      autoraise=True, text_beside_icon=False,
+                      section=None, option=None, id_=None, plugin=None,
+                      context_name=None, register_toolbutton=False):
+    """Create a QToolButton"""
+    button = QToolButton(parent)
+    if text is not None:
+        button.setText(text)
+    if icon is not None:
+        if is_text_string(icon):
+            icon = ima.get_icon(icon)
+        button.setIcon(icon)
+    if text is not None or tip is not None:
+        button.setToolTip(text if tip is None else tip)
+    if text_beside_icon:
+        button.setToolButtonStyle(Qt.ToolButtonTextBesideIcon)
+    button.setAutoRaise(autoraise)
+    if triggered is not None:
+        button.clicked.connect(triggered)
+    if toggled is not None:
+        setup_toggled_action(button, toggled, section, option)
+    if shortcut is not None:
+        button.setShortcut(shortcut)
+
+    if register_toolbutton:
+        TOOLBUTTON_REGISTRY.register_reference(
+            button, id_, plugin, context_name)
+    return button
+
+
+def create_waitspinner(size=32, n=11, parent=None):
+    """
+    Create a wait spinner with the specified size built with n circling dots.
+    """
+    dot_padding = 1
+
+    # To calculate the size of the dots, we need to solve the following
+    # system of two equations in two variables.
+    # (1) middle_circumference = pi * (size - dot_size)
+    # (2) middle_circumference = n * (dot_size + dot_padding)
+    dot_size = (pi * size - n * dot_padding) / (n + pi)
+    inner_radius = (size - 2 * dot_size) / 2
+
+    spinner = QWaitingSpinner(parent, centerOnParent=False)
+    spinner.setTrailSizeDecreasing(True)
+    spinner.setNumberOfLines(n)
+    spinner.setLineLength(dot_size)
+    spinner.setLineWidth(dot_size)
+    spinner.setInnerRadius(inner_radius)
+    spinner.setColor(Qt.white if is_dark_interface() else Qt.black)
+
+    return spinner
+
+
+def action2button(action, autoraise=True, text_beside_icon=False, parent=None,
+                  icon=None):
+    """Create a QToolButton directly from a QAction object"""
+    if parent is None:
+        parent = action.parent()
+    button = QToolButton(parent)
+    button.setDefaultAction(action)
+    button.setAutoRaise(autoraise)
+    if text_beside_icon:
+        button.setToolButtonStyle(Qt.ToolButtonTextBesideIcon)
+    if icon:
+        action.setIcon(icon)
+    return button
+
+
+def toggle_actions(actions, enable):
+    """Enable/disable actions"""
+    if actions is not None:
+        for action in actions:
+            if action is not None:
+                action.setEnabled(enable)
+
+
+def create_action(parent, text, shortcut=None, icon=None, tip=None,
+                  toggled=None, triggered=None, data=None, menurole=None,
+                  context=Qt.WindowShortcut, option=None, section=None,
+                  id_=None, plugin=None, context_name=None,
+                  register_action=False):
+    """Create a QAction"""
+    action = SpyderAction(text, parent)
+    if triggered is not None:
+        action.triggered.connect(triggered)
+    if toggled is not None:
+        setup_toggled_action(action, toggled, section, option)
+    if icon is not None:
+        if is_text_string(icon):
+            icon = ima.get_icon(icon)
+        action.setIcon(icon)
+    if tip is not None:
+        action.setToolTip(tip)
+        action.setStatusTip(tip)
+    if data is not None:
+        action.setData(to_qvariant(data))
+    if menurole is not None:
+        action.setMenuRole(menurole)
+
+    # Workround for Mac because setting context=Qt.WidgetShortcut
+    # there doesn't have any effect
+    if sys.platform == 'darwin':
+        action._shown_shortcut = None
+        if context == Qt.WidgetShortcut:
+            if shortcut is not None:
+                action._shown_shortcut = shortcut
+            else:
+                # This is going to be filled by
+                # main.register_shortcut
+                action._shown_shortcut = 'missing'
+        else:
+            if shortcut is not None:
+                action.setShortcut(shortcut)
+            action.setShortcutContext(context)
+    else:
+        if shortcut is not None:
+            action.setShortcut(shortcut)
+        action.setShortcutContext(context)
+
+    if register_action:
+        ACTION_REGISTRY.register_reference(action, id_, plugin, context_name)
+    return action
+
+
+def setup_toggled_action(action, toggled, section, option):
+    """
+    Setup a checkable action and wrap the toggle function to receive
+    configuration.
+    """
+    toggled = wrap_toggled(toggled, section, option)
+    action.toggled.connect(toggled)
+    action.setCheckable(True)
+    if section is not None and option is not None:
+        CONF.observe_configuration(action, section, option)
+        add_configuration_update(action)
+
+
+def wrap_toggled(toggled, section, option):
+    """Wrap a toggle function to set a value on a configuration option."""
+    if section is not None and option is not None:
+        @functools.wraps(toggled)
+        def wrapped_toggled(value):
+            CONF.set(section, option, value, recursive_notification=True)
+            toggled(value)
+        return wrapped_toggled
+    return toggled
+
+
+def add_configuration_update(action):
+    """Add on_configuration_change to a SpyderAction that depends on CONF."""
+    def on_configuration_change(self, _option, _section, value):
+        self.blockSignals(True)
+        self.setChecked(value)
+        self.blockSignals(False)
+    method = types.MethodType(on_configuration_change, action)
+    setattr(action, 'on_configuration_change', method)
+
+
+def add_shortcut_to_tooltip(action, context, name):
+    """Add the shortcut associated with a given action to its tooltip"""
+    if not hasattr(action, '_tooltip_backup'):
+        # We store the original tooltip of the action without its associated
+        # shortcut so that we can update the tooltip properly if shortcuts
+        # are changed by the user over the course of the current session.
+        # See spyder-ide/spyder#10726.
+        action._tooltip_backup = action.toolTip()
+
+    try:
+        # Some shortcuts might not be assigned so we need to catch the error
+        shortcut = CONF.get_shortcut(context=context, name=name)
+    except (configparser.NoSectionError, configparser.NoOptionError):
+        shortcut = None
+
+    if shortcut:
+        keyseq = QKeySequence(shortcut)
+        # See: spyder-ide/spyder#12168
+        string = keyseq.toString(QKeySequence.NativeText)
+        action.setToolTip(u'{0} ({1})'.format(action._tooltip_backup, string))
+
+
+def add_actions(target, actions, insert_before=None):
+    """Add actions to a QMenu or a QToolBar."""
+    previous_action = None
+    target_actions = list(target.actions())
+    if target_actions:
+        previous_action = target_actions[-1]
+        if previous_action.isSeparator():
+            previous_action = None
+    for action in actions:
+        if (action is None) and (previous_action is not None):
+            if insert_before is None:
+                target.addSeparator()
+            else:
+                target.insertSeparator(insert_before)
+        elif isinstance(action, QMenu):
+            if insert_before is None:
+                target.addMenu(action)
+            else:
+                target.insertMenu(insert_before, action)
+        elif isinstance(action, QAction):
+            if insert_before is None:
+                # This is needed in order to ignore adding an action whose
+                # wrapped C/C++ object has been deleted.
+                # See spyder-ide/spyder#5074.
+                try:
+                    target.addAction(action)
+                except RuntimeError:
+                    continue
+            else:
+                target.insertAction(insert_before, action)
+        previous_action = action
+
+
+def get_item_user_text(item):
+    """Get QTreeWidgetItem user role string"""
+    return from_qvariant(item.data(0, Qt.UserRole), to_text_string)
+
+
+def set_item_user_text(item, text):
+    """Set QTreeWidgetItem user role string"""
+    item.setData(0, Qt.UserRole, to_qvariant(text))
+
+
+def create_bookmark_action(parent, url, title, icon=None, shortcut=None):
+    """Create bookmark action"""
+
+    @Slot()
+    def open_url():
+        return start_file(url)
+
+    return create_action( parent, title, shortcut=shortcut, icon=icon,
+                          triggered=open_url)
+
+
+def create_module_bookmark_actions(parent, bookmarks):
+    """
+    Create bookmark actions depending on module installation:
+    bookmarks = ((module_name, url, title), ...)
+    """
+    actions = []
+    for key, url, title in bookmarks:
+        # Create actions for scientific distros only if Spyder is installed
+        # under them
+        create_act = True
+        if key == 'winpython':
+            if not programs.is_module_installed(key):
+                create_act = False
+        if create_act:
+            act = create_bookmark_action(parent, url, title)
+            actions.append(act)
+    return actions
+
+
+def create_program_action(parent, text, name, icon=None, nt_name=None):
+    """Create action to run a program"""
+    if is_text_string(icon):
+        icon = ima.get_icon(icon)
+    if os.name == 'nt' and nt_name is not None:
+        name = nt_name
+    path = programs.find_program(name)
+    if path is not None:
+        return create_action(parent, text, icon=icon,
+                             triggered=lambda: programs.run_program(name))
+
+
+def create_python_script_action(parent, text, icon, package, module, args=[]):
+    """Create action to run a GUI based Python script"""
+    if is_text_string(icon):
+        icon = ima.get_icon(icon)
+    if programs.python_script_exists(package, module):
+        return create_action(parent, text, icon=icon,
+                             triggered=lambda:
+                             programs.run_python_script(package, module, args))
+
+
+class DialogManager(QObject):
+    """
+    Object that keep references to non-modal dialog boxes for another QObject,
+    typically a QMainWindow or any kind of QWidget
+    """
+    def __init__(self):
+        QObject.__init__(self)
+        self.dialogs = {}
+
+    def show(self, dialog):
+        """Generic method to show a non-modal dialog and keep reference
+        to the Qt C++ object"""
+        for dlg in list(self.dialogs.values()):
+            if to_text_string(dlg.windowTitle()) \
+               == to_text_string(dialog.windowTitle()):
+                dlg.show()
+                dlg.raise_()
+                break
+        else:
+            dialog.show()
+            self.dialogs[id(dialog)] = dialog
+            dialog.accepted.connect(
+                              lambda eid=id(dialog): self.dialog_finished(eid))
+            dialog.rejected.connect(
+                              lambda eid=id(dialog): self.dialog_finished(eid))
+
+    def dialog_finished(self, dialog_id):
+        """Manage non-modal dialog boxes"""
+        return self.dialogs.pop(dialog_id)
+
+    def close_all(self):
+        """Close all opened dialog boxes"""
+        for dlg in list(self.dialogs.values()):
+            dlg.reject()
+
+
+def get_filetype_icon(fname):
+    """Return file type icon"""
+    ext = osp.splitext(fname)[1]
+    if ext.startswith('.'):
+        ext = ext[1:]
+    return ima.get_icon( "%s.png" % ext, ima.icon('FileIcon') )
+
+
+class SpyderAction(QAction):
+    """Spyder QAction class wrapper to handle cross platform patches."""
+
+    def __init__(self, *args, **kwargs):
+        """Spyder QAction class wrapper to handle cross platform patches."""
+        super(SpyderAction, self).__init__(*args, **kwargs)
+        if sys.platform == "darwin":
+            self.setIconVisibleInMenu(False)
+
+    def __str__(self):
+        return "SpyderAction('{0}')".format(self.text())
+
+    def __repr__(self):
+        return "SpyderAction('{0}')".format(self.text())
+
+
+class ShowStdIcons(QWidget):
+    """
+    Dialog showing standard icons
+    """
+    def __init__(self, parent):
+        QWidget.__init__(self, parent)
+        layout = QHBoxLayout()
+        row_nb = 14
+        cindex = 0
+        for child in dir(QStyle):
+            if child.startswith('SP_'):
+                if cindex == 0:
+                    col_layout = QVBoxLayout()
+                icon_layout = QHBoxLayout()
+                icon = ima.get_std_icon(child)
+                label = QLabel()
+                label.setPixmap(icon.pixmap(32, 32))
+                icon_layout.addWidget( label )
+                icon_layout.addWidget( QLineEdit(child.replace('SP_', '')) )
+                col_layout.addLayout(icon_layout)
+                cindex = (cindex+1) % row_nb
+                if cindex == 0:
+                    layout.addLayout(col_layout)
+        self.setLayout(layout)
+        self.setWindowTitle('Standard Platform Icons')
+        self.setWindowIcon(ima.get_std_icon('TitleBarMenuButton'))
+
+
+def show_std_icons():
+    """
+    Show all standard Icons
+    """
+    app = qapplication()
+    dialog = ShowStdIcons(None)
+    dialog.show()
+    sys.exit(app.exec_())
+
+
+def calc_tools_spacing(tools_layout):
+    """
+    Return a spacing (int) or None if we don't have the appropriate metrics
+    to calculate the spacing.
+
+    We're trying to adapt the spacing below the tools_layout spacing so that
+    the main_widget has the same vertical position as the editor widgets
+    (which have tabs above).
+
+    The required spacing is
+
+        spacing = tabbar_height - tools_height + offset
+
+    where the tabbar_heights were empirically determined for a combination of
+    operating systems and styles. Offsets were manually adjusted, so that the
+    heights of main_widgets and editor widgets match. This is probably
+    caused by a still not understood element of the layout and style metrics.
+    """
+    metrics = {  # (tabbar_height, offset)
+        'nt.fusion': (32, 0),
+        'nt.windowsvista': (21, 3),
+        'nt.windowsxp': (24, 0),
+        'nt.windows': (21, 3),
+        'posix.breeze': (28, -1),
+        'posix.oxygen': (38, -2),
+        'posix.qtcurve': (27, 0),
+        'posix.windows': (26, 0),
+        'posix.fusion': (32, 0),
+    }
+
+    style_name = qapplication().style().property('name')
+    key = '%s.%s' % (os.name, style_name)
+
+    if key in metrics:
+        tabbar_height, offset = metrics[key]
+        tools_height = tools_layout.sizeHint().height()
+        spacing = tabbar_height - tools_height + offset
+        return max(spacing, 0)
+
+
+def create_plugin_layout(tools_layout, main_widget=None):
+    """
+    Returns a layout for a set of controls above a main widget. This is a
+    standard layout for many plugin panes (even though, it's currently
+    more often applied not to the pane itself but with in the one widget
+    contained in the pane.
+
+    tools_layout: a layout containing the top toolbar
+    main_widget: the main widget. Can be None, if you want to add this
+        manually later on.
+    """
+    layout = QVBoxLayout()
+    layout.setContentsMargins(0, 0, 0, 0)
+    spacing = calc_tools_spacing(tools_layout)
+    if spacing is not None:
+        layout.setSpacing(spacing)
+
+    layout.addLayout(tools_layout)
+    if main_widget is not None:
+        layout.addWidget(main_widget)
+    return layout
+
+
+def set_menu_icons(menu, state):
+    """Show/hide icons for menu actions."""
+    menu_actions = menu.actions()
+    for action in menu_actions:
+        try:
+            if action.menu() is not None:
+                # This is submenu, so we need to call this again
+                set_menu_icons(action.menu(), state)
+            elif action.isSeparator():
+                continue
+            else:
+                action.setIconVisibleInMenu(state)
+        except RuntimeError:
+            continue
+
+
+class SpyderProxyStyle(QProxyStyle):
+    """Style proxy to adjust qdarkstyle issues."""
+
+    def styleHint(self, hint, option=0, widget=0, returnData=0):
+        """Override Qt method."""
+        if hint == QStyle.SH_ComboBox_Popup:
+            # Disable combo-box popup top & bottom areas
+            # See: https://stackoverflow.com/a/21019371
+            return 0
+
+        return QProxyStyle.styleHint(self, hint, option, widget, returnData)
+
+
+class QInputDialogMultiline(QDialog):
+    """
+    Build a replica interface of QInputDialog.getMultilineText.
+
+    Based on: https://stackoverflow.com/a/58823967
+    """
+
+    def __init__(self, parent, title, label, text='', **kwargs):
+        super(QInputDialogMultiline, self).__init__(parent, **kwargs)
+        if title is not None:
+            self.setWindowTitle(title)
+
+        self.setLayout(QVBoxLayout())
+        self.layout().addWidget(QLabel(label))
+        self.text_edit = QPlainTextEdit()
+        self.layout().addWidget(self.text_edit)
+
+        button_layout = QHBoxLayout()
+        button_layout.addStretch()
+        ok_button = QPushButton('OK')
+        button_layout.addWidget(ok_button)
+        cancel_button = QPushButton('Cancel')
+        button_layout.addWidget(cancel_button)
+        self.layout().addLayout(button_layout)
+
+        self.text_edit.setPlainText(text)
+        ok_button.clicked.connect(self.accept)
+        cancel_button.clicked.connect(self.reject)
+
+
+# =============================================================================
+# Only for macOS
+# =============================================================================
+class MacApplication(QApplication):
+    """Subclass to be able to open external files with our Mac app"""
+    sig_open_external_file = Signal(str)
+
+    def __init__(self, *args):
+        QApplication.__init__(self, *args)
+        self._never_shown = True
+        self._has_started = False
+        self._pending_file_open = []
+        self._original_handlers = {}
+
+    def event(self, event):
+        if event.type() == QEvent.FileOpen:
+            fname = str(event.file())
+            if sys.argv and sys.argv[0] == fname:
+                # Ignore requests to open own script
+                # Later, mainwindow.initialize() will set sys.argv[0] to ''
+                pass
+            elif self._has_started:
+                self.sig_open_external_file.emit(fname)
+            elif MAC_APP_NAME not in fname:
+                self._pending_file_open.append(fname)
+        return QApplication.event(self, event)
+
+
+def restore_launchservices():
+    """Restore LaunchServices to the previous state"""
+    app = QApplication.instance()
+    for key, handler in app._original_handlers.items():
+        UTI, role = key
+        als.set_UTI_handler(UTI, role, handler)
+
+
+def register_app_launchservices(
+        uniform_type_identifier="public.python-script",
+        role='editor'):
+    """
+    Register app to the Apple launch services so it can open Python files
+    """
+    app = QApplication.instance()
+    # If top frame is MAC_APP_NAME, set ourselves to open files at startup
+    origin_filename = get_origin_filename()
+    if MAC_APP_NAME in origin_filename:
+        bundle_idx = origin_filename.find(MAC_APP_NAME)
+        old_handler = als.get_bundle_identifier_for_path(
+            origin_filename[:bundle_idx] + MAC_APP_NAME)
+    else:
+        # Else, just restore the previous handler
+        old_handler = als.get_UTI_handler(
+            uniform_type_identifier, role)
+
+    app._original_handlers[(uniform_type_identifier, role)] = old_handler
+
+    # Restore previous handle when quitting
+    app.aboutToQuit.connect(restore_launchservices)
+
+    if not app._never_shown:
+        bundle_identifier = als.get_bundle_identifier()
+        als.set_UTI_handler(
+            uniform_type_identifier, role, bundle_identifier)
+        return
+
+    # Wait to be visible to set ourselves as the UTI handler
+    def handle_applicationStateChanged(state):
+        if state == Qt.ApplicationActive and app._never_shown:
+            app._never_shown = False
+            bundle_identifier = als.get_bundle_identifier()
+            als.set_UTI_handler(
+                uniform_type_identifier, role, bundle_identifier)
+
+    app.applicationStateChanged.connect(handle_applicationStateChanged)
+
+
+if __name__ == "__main__":
+    show_std_icons()