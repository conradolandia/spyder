# -*- coding: utf-8 -*-
#
# Copyright © Spyder Project Contributors
# Licensed under the terms of the MIT License
# (see spyder/__init__.py for details)

"""Console History Plugin"""

# Standard library imports
import os.path as osp
import sys

# Third party imports
from qtpy.QtCore import Signal, Slot
from qtpy.QtWidgets import (QGroupBox, QHBoxLayout, QInputDialog,
                            QVBoxLayout, QWidget)


# Local imports
from spyder.utils import encoding
from spyder.config.base import _
from spyder.api.plugins import SpyderPluginWidget
from spyder.api.preferences import PluginConfigPage
from spyder.py3compat import is_text_string, to_text_string
from spyder.utils import icon_manager as ima
from spyder.utils.qthelpers import add_actions, create_action
from spyder.widgets.tabs import Tabs
from spyder.widgets.sourcecode import codeeditor
from spyder.widgets.findreplace import FindReplace


class HistoryConfigPage(PluginConfigPage):
    def get_icon(self):
        return ima.icon('history')
    
    def setup_page(self):
        settings_group = QGroupBox(_("Settings"))
        hist_spin = self.create_spinbox(
                            _("History depth: "), _(" entries"),
                            'max_entries', min_=10, max_=10000, step=10,
                            tip=_("Set maximum line count"))

        sourcecode_group = QGroupBox(_("Source code"))
        wrap_mode_box = self.create_checkbox(_("Wrap lines"), 'wrap')
        linenumbers_mode_box = self.create_checkbox(_("Show line numbers"),
                                                    'line_numbers')
        go_to_eof_box = self.create_checkbox(
                        _("Scroll automatically to last entry"), 'go_to_eof')

        settings_layout = QVBoxLayout()
        settings_layout.addWidget(hist_spin)
        settings_group.setLayout(settings_layout)

        sourcecode_layout = QVBoxLayout()
        sourcecode_layout.addWidget(wrap_mode_box)
        sourcecode_layout.addWidget(linenumbers_mode_box)
        sourcecode_layout.addWidget(go_to_eof_box)
        sourcecode_group.setLayout(sourcecode_layout)

        vlayout = QVBoxLayout()
        vlayout.addWidget(settings_group)
        vlayout.addWidget(sourcecode_group)
        vlayout.addStretch(1)
        self.setLayout(vlayout)


class HistoryLog(SpyderPluginWidget):
    """
    History log widget
    """
    CONF_SECTION = 'historylog'
    CONFIGWIDGET_CLASS = HistoryConfigPage
    focus_changed = Signal()
    
    def __init__(self, parent):
        SpyderPluginWidget.__init__(self, parent)

        self.tabwidget = None
        self.dockviewer = None
        self.wrap_action = None
        self.linenumbers_action = None
        
        self.editors = []
        self.filenames = []

        # Initialize plugin actions, toolbutton and general signals
        self.initialize_plugin()

        layout = QVBoxLayout()
        self.tabwidget = Tabs(self, self.plugin_actions)
        self.tabwidget.currentChanged.connect(self.refresh_plugin)
        self.tabwidget.move_data.connect(self.move_tab)

        if sys.platform == 'darwin':
            tab_container = QWidget()
            tab_container.setObjectName('tab-container')
            tab_layout = QHBoxLayout(tab_container)
            tab_layout.setContentsMargins(0, 0, 0, 0)
            tab_layout.addWidget(self.tabwidget)
            layout.addWidget(tab_container)
        else:
            layout.addWidget(self.tabwidget)

        # Menu as corner widget
        self.tabwidget.setCornerWidget(self.options_button)
        
        # Find/replace widget
        self.find_widget = FindReplace(self)
        self.find_widget.hide()
        self.register_widget_shortcuts(self.find_widget)

        layout.addWidget(self.find_widget)

        self.setLayout(layout)

    #------ SpyderPluginWidget API ---------------------------------------------
    def get_plugin_title(self):
        """Return widget title"""
        return _('History log')
    
    def get_plugin_icon(self):
        """Return widget icon"""
        return ima.icon('history')
    
    def get_focus_widget(self):
        """
        Return the widget to give focus to when
        this plugin's dockwidget is raised on top-level
        """
        return self.tabwidget.currentWidget()
        
    def closing_plugin(self, cancelable=False):
        """Perform actions before parent main window is closed"""
        return True
    
    def refresh_plugin(self):
        """Refresh tabwidget"""
        if self.tabwidget.count():
            editor = self.tabwidget.currentWidget()
        else:
            editor = None
        self.find_widget.set_editor(editor)
        
    def get_plugin_actions(self):
        """Return a list of actions related to plugin"""
        self.history_action = create_action(self, _("History..."),
                                       None, ima.icon('history'),
                                       _("Set history maximum entries"),
                                       triggered=self.change_history_depth)
        self.wrap_action = create_action(self, _("Wrap lines"),
                                    toggled=self.toggle_wrap_mode)
        self.wrap_action.setChecked( self.get_option('wrap') )
<<<<<<< HEAD
        menu_actions = [history_action, self.wrap_action]
        return menu_actions
=======
        self.linenumbers_action = create_action(
                self, _("Show line numbers"), toggled=self.toggle_line_numbers)
        self.linenumbers_action.setChecked(self.get_option('line_numbers'))
        self.menu_actions = [self.history_action, self.wrap_action,
                             self.linenumbers_action]
        return self.menu_actions
>>>>>>> 10d93f03

    def on_first_registration(self):
        """Action to be performed on first plugin registration"""
        self.main.tabify_plugins(self.main.ipyconsole, self)
    
    def register_plugin(self):
        """Register plugin in Spyder's main window"""
        self.focus_changed.connect(self.main.plugin_focus_changed)
        self.main.add_dockwidget(self)
#        self.main.console.set_historylog(self)
        self.main.console.shell.refresh.connect(self.refresh_plugin)

    def update_font(self):
        """Update font from Preferences"""
        color_scheme = self.get_color_scheme()
        font = self.get_plugin_font()
        for editor in self.editors:
            editor.set_font(font, color_scheme)

    def apply_plugin_settings(self, options):
        """Apply configuration file's plugin settings"""
        color_scheme_n = 'color_scheme_name'
        color_scheme_o = self.get_color_scheme()
        font_n = 'plugin_font'
        font_o = self.get_plugin_font()
        wrap_n = 'wrap'
        wrap_o = self.get_option(wrap_n)
        self.wrap_action.setChecked(wrap_o)
        linenb_n = 'line_numbers'
        linenb_o = self.get_option(linenb_n)
        for editor in self.editors:
            if font_n in options:
                scs = color_scheme_o if color_scheme_n in options else None
                editor.set_font(font_o, scs)
            elif color_scheme_n in options:
                editor.set_color_scheme(color_scheme_o)
            if wrap_n in options:
                editor.toggle_wrap_mode(wrap_o)
            if linenb_n in options:
                editor.toggle_line_numbers(linenumbers=linenb_o, markers=False)

    #------ Private API --------------------------------------------------------
    def move_tab(self, index_from, index_to):
        """
        Move tab (tabs themselves have already been moved by the tabwidget)
        """
        filename = self.filenames.pop(index_from)
        editor = self.editors.pop(index_from)
        
        self.filenames.insert(index_to, filename)
        self.editors.insert(index_to, editor)
        
    #------ Public API ---------------------------------------------------------
    def add_history(self, filename):
        """
        Add new history tab
        Slot for add_history signal emitted by shell instance
        """
        filename = encoding.to_unicode_from_fs(filename)
        if filename in self.filenames:
            return
        editor = codeeditor.CodeEditor(self)
        if osp.splitext(filename)[1] == '.py':
            language = 'py'
        else:
            language = 'bat'
        editor.setup_editor(linenumbers=self.get_option('line_numbers'),
                            language=language,
                            scrollflagarea=False)
        editor.focus_changed.connect(lambda: self.focus_changed.emit())
        editor.setReadOnly(True)
        color_scheme = self.get_color_scheme()
        editor.set_font( self.get_plugin_font(), color_scheme )
        editor.toggle_wrap_mode( self.get_option('wrap') )

        text, _ = encoding.read(filename)
        editor.set_text(text)
        editor.set_cursor_position('eof')
        
        self.editors.append(editor)
        self.filenames.append(filename)
        index = self.tabwidget.addTab(editor, osp.basename(filename))
        self.find_widget.set_editor(editor)
        self.tabwidget.setTabToolTip(index, filename)
        self.tabwidget.setCurrentIndex(index)

    @Slot(str, str)
    def append_to_history(self, filename, command):
        """
        Append an entry to history filename
        Slot for append_to_history signal emitted by shell instance
        """
        if not is_text_string(filename): # filename is a QString
            filename = to_text_string(filename.toUtf8(), 'utf-8')
        command = to_text_string(command)
        index = self.filenames.index(filename)
        self.editors[index].append(command)
        if self.get_option('go_to_eof'):
            self.editors[index].set_cursor_position('eof')
        self.tabwidget.setCurrentIndex(index)
    
    @Slot()
    def change_history_depth(self):
        "Change history max entries"""
        depth, valid = QInputDialog.getInt(self, _('History'),
                                       _('Maximum entries'),
                                       self.get_option('max_entries'),
                                       10, 10000)
        if valid:
            self.set_option('max_entries', depth)

    @Slot(bool)
    def toggle_wrap_mode(self, checked):
        """Toggle wrap mode"""
        if self.tabwidget is None:
            return
        for editor in self.editors:
            editor.toggle_wrap_mode(checked)
        self.set_option('wrap', checked)

    @Slot(bool)
    def toggle_line_numbers(self, checked):
        """Toggle line numbers."""
        if self.tabwidget is None:
            return
        for editor in self.editors:
            editor.toggle_line_numbers(linenumbers=checked, markers=False)
        self.set_option('line_numbers', checked)
<|MERGE_RESOLUTION|>--- conflicted
+++ resolved
@@ -1,291 +1,287 @@
-# -*- coding: utf-8 -*-
-#
-# Copyright © Spyder Project Contributors
-# Licensed under the terms of the MIT License
-# (see spyder/__init__.py for details)
-
-"""Console History Plugin"""
-
-# Standard library imports
-import os.path as osp
-import sys
-
-# Third party imports
-from qtpy.QtCore import Signal, Slot
-from qtpy.QtWidgets import (QGroupBox, QHBoxLayout, QInputDialog,
-                            QVBoxLayout, QWidget)
-
-
-# Local imports
-from spyder.utils import encoding
-from spyder.config.base import _
-from spyder.api.plugins import SpyderPluginWidget
-from spyder.api.preferences import PluginConfigPage
-from spyder.py3compat import is_text_string, to_text_string
-from spyder.utils import icon_manager as ima
-from spyder.utils.qthelpers import add_actions, create_action
-from spyder.widgets.tabs import Tabs
-from spyder.widgets.sourcecode import codeeditor
-from spyder.widgets.findreplace import FindReplace
-
-
-class HistoryConfigPage(PluginConfigPage):
-    def get_icon(self):
-        return ima.icon('history')
-    
-    def setup_page(self):
-        settings_group = QGroupBox(_("Settings"))
-        hist_spin = self.create_spinbox(
-                            _("History depth: "), _(" entries"),
-                            'max_entries', min_=10, max_=10000, step=10,
-                            tip=_("Set maximum line count"))
-
-        sourcecode_group = QGroupBox(_("Source code"))
-        wrap_mode_box = self.create_checkbox(_("Wrap lines"), 'wrap')
-        linenumbers_mode_box = self.create_checkbox(_("Show line numbers"),
-                                                    'line_numbers')
-        go_to_eof_box = self.create_checkbox(
-                        _("Scroll automatically to last entry"), 'go_to_eof')
-
-        settings_layout = QVBoxLayout()
-        settings_layout.addWidget(hist_spin)
-        settings_group.setLayout(settings_layout)
-
-        sourcecode_layout = QVBoxLayout()
-        sourcecode_layout.addWidget(wrap_mode_box)
-        sourcecode_layout.addWidget(linenumbers_mode_box)
-        sourcecode_layout.addWidget(go_to_eof_box)
-        sourcecode_group.setLayout(sourcecode_layout)
-
-        vlayout = QVBoxLayout()
-        vlayout.addWidget(settings_group)
-        vlayout.addWidget(sourcecode_group)
-        vlayout.addStretch(1)
-        self.setLayout(vlayout)
-
-
-class HistoryLog(SpyderPluginWidget):
-    """
-    History log widget
-    """
-    CONF_SECTION = 'historylog'
-    CONFIGWIDGET_CLASS = HistoryConfigPage
-    focus_changed = Signal()
-    
-    def __init__(self, parent):
-        SpyderPluginWidget.__init__(self, parent)
-
-        self.tabwidget = None
-        self.dockviewer = None
-        self.wrap_action = None
-        self.linenumbers_action = None
-        
-        self.editors = []
-        self.filenames = []
-
-        # Initialize plugin actions, toolbutton and general signals
-        self.initialize_plugin()
-
-        layout = QVBoxLayout()
-        self.tabwidget = Tabs(self, self.plugin_actions)
-        self.tabwidget.currentChanged.connect(self.refresh_plugin)
-        self.tabwidget.move_data.connect(self.move_tab)
-
-        if sys.platform == 'darwin':
-            tab_container = QWidget()
-            tab_container.setObjectName('tab-container')
-            tab_layout = QHBoxLayout(tab_container)
-            tab_layout.setContentsMargins(0, 0, 0, 0)
-            tab_layout.addWidget(self.tabwidget)
-            layout.addWidget(tab_container)
-        else:
-            layout.addWidget(self.tabwidget)
-
-        # Menu as corner widget
-        self.tabwidget.setCornerWidget(self.options_button)
-        
-        # Find/replace widget
-        self.find_widget = FindReplace(self)
-        self.find_widget.hide()
-        self.register_widget_shortcuts(self.find_widget)
-
-        layout.addWidget(self.find_widget)
-
-        self.setLayout(layout)
-
-    #------ SpyderPluginWidget API ---------------------------------------------
-    def get_plugin_title(self):
-        """Return widget title"""
-        return _('History log')
-    
-    def get_plugin_icon(self):
-        """Return widget icon"""
-        return ima.icon('history')
-    
-    def get_focus_widget(self):
-        """
-        Return the widget to give focus to when
-        this plugin's dockwidget is raised on top-level
-        """
-        return self.tabwidget.currentWidget()
-        
-    def closing_plugin(self, cancelable=False):
-        """Perform actions before parent main window is closed"""
-        return True
-    
-    def refresh_plugin(self):
-        """Refresh tabwidget"""
-        if self.tabwidget.count():
-            editor = self.tabwidget.currentWidget()
-        else:
-            editor = None
-        self.find_widget.set_editor(editor)
-        
-    def get_plugin_actions(self):
-        """Return a list of actions related to plugin"""
-        self.history_action = create_action(self, _("History..."),
-                                       None, ima.icon('history'),
-                                       _("Set history maximum entries"),
-                                       triggered=self.change_history_depth)
-        self.wrap_action = create_action(self, _("Wrap lines"),
-                                    toggled=self.toggle_wrap_mode)
-        self.wrap_action.setChecked( self.get_option('wrap') )
-<<<<<<< HEAD
-        menu_actions = [history_action, self.wrap_action]
-        return menu_actions
-=======
-        self.linenumbers_action = create_action(
-                self, _("Show line numbers"), toggled=self.toggle_line_numbers)
-        self.linenumbers_action.setChecked(self.get_option('line_numbers'))
-        self.menu_actions = [self.history_action, self.wrap_action,
-                             self.linenumbers_action]
-        return self.menu_actions
->>>>>>> 10d93f03
-
-    def on_first_registration(self):
-        """Action to be performed on first plugin registration"""
-        self.main.tabify_plugins(self.main.ipyconsole, self)
-    
-    def register_plugin(self):
-        """Register plugin in Spyder's main window"""
-        self.focus_changed.connect(self.main.plugin_focus_changed)
-        self.main.add_dockwidget(self)
-#        self.main.console.set_historylog(self)
-        self.main.console.shell.refresh.connect(self.refresh_plugin)
-
-    def update_font(self):
-        """Update font from Preferences"""
-        color_scheme = self.get_color_scheme()
-        font = self.get_plugin_font()
-        for editor in self.editors:
-            editor.set_font(font, color_scheme)
-
-    def apply_plugin_settings(self, options):
-        """Apply configuration file's plugin settings"""
-        color_scheme_n = 'color_scheme_name'
-        color_scheme_o = self.get_color_scheme()
-        font_n = 'plugin_font'
-        font_o = self.get_plugin_font()
-        wrap_n = 'wrap'
-        wrap_o = self.get_option(wrap_n)
-        self.wrap_action.setChecked(wrap_o)
-        linenb_n = 'line_numbers'
-        linenb_o = self.get_option(linenb_n)
-        for editor in self.editors:
-            if font_n in options:
-                scs = color_scheme_o if color_scheme_n in options else None
-                editor.set_font(font_o, scs)
-            elif color_scheme_n in options:
-                editor.set_color_scheme(color_scheme_o)
-            if wrap_n in options:
-                editor.toggle_wrap_mode(wrap_o)
-            if linenb_n in options:
-                editor.toggle_line_numbers(linenumbers=linenb_o, markers=False)
-
-    #------ Private API --------------------------------------------------------
-    def move_tab(self, index_from, index_to):
-        """
-        Move tab (tabs themselves have already been moved by the tabwidget)
-        """
-        filename = self.filenames.pop(index_from)
-        editor = self.editors.pop(index_from)
-        
-        self.filenames.insert(index_to, filename)
-        self.editors.insert(index_to, editor)
-        
-    #------ Public API ---------------------------------------------------------
-    def add_history(self, filename):
-        """
-        Add new history tab
-        Slot for add_history signal emitted by shell instance
-        """
-        filename = encoding.to_unicode_from_fs(filename)
-        if filename in self.filenames:
-            return
-        editor = codeeditor.CodeEditor(self)
-        if osp.splitext(filename)[1] == '.py':
-            language = 'py'
-        else:
-            language = 'bat'
-        editor.setup_editor(linenumbers=self.get_option('line_numbers'),
-                            language=language,
-                            scrollflagarea=False)
-        editor.focus_changed.connect(lambda: self.focus_changed.emit())
-        editor.setReadOnly(True)
-        color_scheme = self.get_color_scheme()
-        editor.set_font( self.get_plugin_font(), color_scheme )
-        editor.toggle_wrap_mode( self.get_option('wrap') )
-
-        text, _ = encoding.read(filename)
-        editor.set_text(text)
-        editor.set_cursor_position('eof')
-        
-        self.editors.append(editor)
-        self.filenames.append(filename)
-        index = self.tabwidget.addTab(editor, osp.basename(filename))
-        self.find_widget.set_editor(editor)
-        self.tabwidget.setTabToolTip(index, filename)
-        self.tabwidget.setCurrentIndex(index)
-
-    @Slot(str, str)
-    def append_to_history(self, filename, command):
-        """
-        Append an entry to history filename
-        Slot for append_to_history signal emitted by shell instance
-        """
-        if not is_text_string(filename): # filename is a QString
-            filename = to_text_string(filename.toUtf8(), 'utf-8')
-        command = to_text_string(command)
-        index = self.filenames.index(filename)
-        self.editors[index].append(command)
-        if self.get_option('go_to_eof'):
-            self.editors[index].set_cursor_position('eof')
-        self.tabwidget.setCurrentIndex(index)
-    
-    @Slot()
-    def change_history_depth(self):
-        "Change history max entries"""
-        depth, valid = QInputDialog.getInt(self, _('History'),
-                                       _('Maximum entries'),
-                                       self.get_option('max_entries'),
-                                       10, 10000)
-        if valid:
-            self.set_option('max_entries', depth)
-
-    @Slot(bool)
-    def toggle_wrap_mode(self, checked):
-        """Toggle wrap mode"""
-        if self.tabwidget is None:
-            return
-        for editor in self.editors:
-            editor.toggle_wrap_mode(checked)
-        self.set_option('wrap', checked)
-
-    @Slot(bool)
-    def toggle_line_numbers(self, checked):
-        """Toggle line numbers."""
-        if self.tabwidget is None:
-            return
-        for editor in self.editors:
-            editor.toggle_line_numbers(linenumbers=checked, markers=False)
-        self.set_option('line_numbers', checked)
+# -*- coding: utf-8 -*-
+#
+# Copyright © Spyder Project Contributors
+# Licensed under the terms of the MIT License
+# (see spyder/__init__.py for details)
+
+"""Console History Plugin"""
+
+# Standard library imports
+import os.path as osp
+import sys
+
+# Third party imports
+from qtpy.QtCore import Signal, Slot
+from qtpy.QtWidgets import (QGroupBox, QHBoxLayout, QInputDialog,
+                            QVBoxLayout, QWidget)
+
+
+# Local imports
+from spyder.utils import encoding
+from spyder.config.base import _
+from spyder.api.plugins import SpyderPluginWidget
+from spyder.api.preferences import PluginConfigPage
+from spyder.py3compat import is_text_string, to_text_string
+from spyder.utils import icon_manager as ima
+from spyder.utils.qthelpers import add_actions, create_action
+from spyder.widgets.tabs import Tabs
+from spyder.widgets.sourcecode import codeeditor
+from spyder.widgets.findreplace import FindReplace
+
+
+class HistoryConfigPage(PluginConfigPage):
+    def get_icon(self):
+        return ima.icon('history')
+    
+    def setup_page(self):
+        settings_group = QGroupBox(_("Settings"))
+        hist_spin = self.create_spinbox(
+                            _("History depth: "), _(" entries"),
+                            'max_entries', min_=10, max_=10000, step=10,
+                            tip=_("Set maximum line count"))
+
+        sourcecode_group = QGroupBox(_("Source code"))
+        wrap_mode_box = self.create_checkbox(_("Wrap lines"), 'wrap')
+        linenumbers_mode_box = self.create_checkbox(_("Show line numbers"),
+                                                    'line_numbers')
+        go_to_eof_box = self.create_checkbox(
+                        _("Scroll automatically to last entry"), 'go_to_eof')
+
+        settings_layout = QVBoxLayout()
+        settings_layout.addWidget(hist_spin)
+        settings_group.setLayout(settings_layout)
+
+        sourcecode_layout = QVBoxLayout()
+        sourcecode_layout.addWidget(wrap_mode_box)
+        sourcecode_layout.addWidget(linenumbers_mode_box)
+        sourcecode_layout.addWidget(go_to_eof_box)
+        sourcecode_group.setLayout(sourcecode_layout)
+
+        vlayout = QVBoxLayout()
+        vlayout.addWidget(settings_group)
+        vlayout.addWidget(sourcecode_group)
+        vlayout.addStretch(1)
+        self.setLayout(vlayout)
+
+
+class HistoryLog(SpyderPluginWidget):
+    """
+    History log widget
+    """
+    CONF_SECTION = 'historylog'
+    CONFIGWIDGET_CLASS = HistoryConfigPage
+    focus_changed = Signal()
+    
+    def __init__(self, parent):
+        SpyderPluginWidget.__init__(self, parent)
+
+        self.tabwidget = None
+        self.dockviewer = None
+        self.wrap_action = None
+        self.linenumbers_action = None
+        
+        self.editors = []
+        self.filenames = []
+
+        # Initialize plugin actions, toolbutton and general signals
+        self.initialize_plugin()
+
+        layout = QVBoxLayout()
+        self.tabwidget = Tabs(self, self.plugin_actions)
+        self.tabwidget.currentChanged.connect(self.refresh_plugin)
+        self.tabwidget.move_data.connect(self.move_tab)
+
+        if sys.platform == 'darwin':
+            tab_container = QWidget()
+            tab_container.setObjectName('tab-container')
+            tab_layout = QHBoxLayout(tab_container)
+            tab_layout.setContentsMargins(0, 0, 0, 0)
+            tab_layout.addWidget(self.tabwidget)
+            layout.addWidget(tab_container)
+        else:
+            layout.addWidget(self.tabwidget)
+
+        # Menu as corner widget
+        self.tabwidget.setCornerWidget(self.options_button)
+        
+        # Find/replace widget
+        self.find_widget = FindReplace(self)
+        self.find_widget.hide()
+        self.register_widget_shortcuts(self.find_widget)
+
+        layout.addWidget(self.find_widget)
+
+        self.setLayout(layout)
+
+    #------ SpyderPluginWidget API ---------------------------------------------
+    def get_plugin_title(self):
+        """Return widget title"""
+        return _('History log')
+    
+    def get_plugin_icon(self):
+        """Return widget icon"""
+        return ima.icon('history')
+    
+    def get_focus_widget(self):
+        """
+        Return the widget to give focus to when
+        this plugin's dockwidget is raised on top-level
+        """
+        return self.tabwidget.currentWidget()
+        
+    def closing_plugin(self, cancelable=False):
+        """Perform actions before parent main window is closed"""
+        return True
+    
+    def refresh_plugin(self):
+        """Refresh tabwidget"""
+        if self.tabwidget.count():
+            editor = self.tabwidget.currentWidget()
+        else:
+            editor = None
+        self.find_widget.set_editor(editor)
+        
+    def get_plugin_actions(self):
+        """Return a list of actions related to plugin"""
+        self.history_action = create_action(self, _("History..."),
+                                       None, ima.icon('history'),
+                                       _("Set history maximum entries"),
+                                       triggered=self.change_history_depth)
+        self.wrap_action = create_action(self, _("Wrap lines"),
+                                    toggled=self.toggle_wrap_mode)
+        self.wrap_action.setChecked( self.get_option('wrap') )
+        self.linenumbers_action = create_action(
+                self, _("Show line numbers"), toggled=self.toggle_line_numbers)
+        self.linenumbers_action.setChecked(self.get_option('line_numbers'))
+
+        menu_actions = [self.history_action, self.wrap_action,
+                        self.linenumbers_action]
+        return menu_actions
+
+    def on_first_registration(self):
+        """Action to be performed on first plugin registration"""
+        self.main.tabify_plugins(self.main.ipyconsole, self)
+    
+    def register_plugin(self):
+        """Register plugin in Spyder's main window"""
+        self.focus_changed.connect(self.main.plugin_focus_changed)
+        self.main.add_dockwidget(self)
+#        self.main.console.set_historylog(self)
+        self.main.console.shell.refresh.connect(self.refresh_plugin)
+
+    def update_font(self):
+        """Update font from Preferences"""
+        color_scheme = self.get_color_scheme()
+        font = self.get_plugin_font()
+        for editor in self.editors:
+            editor.set_font(font, color_scheme)
+
+    def apply_plugin_settings(self, options):
+        """Apply configuration file's plugin settings"""
+        color_scheme_n = 'color_scheme_name'
+        color_scheme_o = self.get_color_scheme()
+        font_n = 'plugin_font'
+        font_o = self.get_plugin_font()
+        wrap_n = 'wrap'
+        wrap_o = self.get_option(wrap_n)
+        self.wrap_action.setChecked(wrap_o)
+        linenb_n = 'line_numbers'
+        linenb_o = self.get_option(linenb_n)
+        for editor in self.editors:
+            if font_n in options:
+                scs = color_scheme_o if color_scheme_n in options else None
+                editor.set_font(font_o, scs)
+            elif color_scheme_n in options:
+                editor.set_color_scheme(color_scheme_o)
+            if wrap_n in options:
+                editor.toggle_wrap_mode(wrap_o)
+            if linenb_n in options:
+                editor.toggle_line_numbers(linenumbers=linenb_o, markers=False)
+
+    #------ Private API --------------------------------------------------------
+    def move_tab(self, index_from, index_to):
+        """
+        Move tab (tabs themselves have already been moved by the tabwidget)
+        """
+        filename = self.filenames.pop(index_from)
+        editor = self.editors.pop(index_from)
+        
+        self.filenames.insert(index_to, filename)
+        self.editors.insert(index_to, editor)
+        
+    #------ Public API ---------------------------------------------------------
+    def add_history(self, filename):
+        """
+        Add new history tab
+        Slot for add_history signal emitted by shell instance
+        """
+        filename = encoding.to_unicode_from_fs(filename)
+        if filename in self.filenames:
+            return
+        editor = codeeditor.CodeEditor(self)
+        if osp.splitext(filename)[1] == '.py':
+            language = 'py'
+        else:
+            language = 'bat'
+        editor.setup_editor(linenumbers=self.get_option('line_numbers'),
+                            language=language,
+                            scrollflagarea=False)
+        editor.focus_changed.connect(lambda: self.focus_changed.emit())
+        editor.setReadOnly(True)
+        color_scheme = self.get_color_scheme()
+        editor.set_font( self.get_plugin_font(), color_scheme )
+        editor.toggle_wrap_mode( self.get_option('wrap') )
+
+        text, _ = encoding.read(filename)
+        editor.set_text(text)
+        editor.set_cursor_position('eof')
+        
+        self.editors.append(editor)
+        self.filenames.append(filename)
+        index = self.tabwidget.addTab(editor, osp.basename(filename))
+        self.find_widget.set_editor(editor)
+        self.tabwidget.setTabToolTip(index, filename)
+        self.tabwidget.setCurrentIndex(index)
+
+    @Slot(str, str)
+    def append_to_history(self, filename, command):
+        """
+        Append an entry to history filename
+        Slot for append_to_history signal emitted by shell instance
+        """
+        if not is_text_string(filename): # filename is a QString
+            filename = to_text_string(filename.toUtf8(), 'utf-8')
+        command = to_text_string(command)
+        index = self.filenames.index(filename)
+        self.editors[index].append(command)
+        if self.get_option('go_to_eof'):
+            self.editors[index].set_cursor_position('eof')
+        self.tabwidget.setCurrentIndex(index)
+    
+    @Slot()
+    def change_history_depth(self):
+        "Change history max entries"""
+        depth, valid = QInputDialog.getInt(self, _('History'),
+                                       _('Maximum entries'),
+                                       self.get_option('max_entries'),
+                                       10, 10000)
+        if valid:
+            self.set_option('max_entries', depth)
+
+    @Slot(bool)
+    def toggle_wrap_mode(self, checked):
+        """Toggle wrap mode"""
+        if self.tabwidget is None:
+            return
+        for editor in self.editors:
+            editor.toggle_wrap_mode(checked)
+        self.set_option('wrap', checked)
+
+    @Slot(bool)
+    def toggle_line_numbers(self, checked):
+        """Toggle line numbers."""
+        if self.tabwidget is None:
+            return
+        for editor in self.editors:
+            editor.toggle_line_numbers(linenumbers=checked, markers=False)
+        self.set_option('line_numbers', checked)