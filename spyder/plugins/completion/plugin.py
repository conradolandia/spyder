--- conflicted
+++ resolved
@@ -651,13 +651,8 @@
 
         for request in COMPLETION_REQUESTS:
             request_priorities = source_priorities.get(request, {})
-<<<<<<< HEAD
-            if provider_name not in request_priorities:
-                request_priorities[provider_name] = provider_priority - 1
             self.provider_speed[provider_name] = Provider.SLOW
-=======
             request_priorities[provider_name] = provider_priority - 1
->>>>>>> 3388c795
             source_priorities[request] = request_priorities
 
         self.source_priority = source_priorities
