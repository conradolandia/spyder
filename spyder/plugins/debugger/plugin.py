# -*- coding: utf-8 -*-
#
# Copyright © Spyder Project Contributors
# Licensed under the terms of the MIT License
# (see spyder/__init__.py for details)

"""Debugger Plugin."""

# Third-party imports
from qtpy.QtCore import Slot

# Local imports
from spyder.api.plugins import Plugins, SpyderDockablePlugin
from spyder.api.plugin_registration.decorators import (
    on_plugin_available, on_plugin_teardown)
from spyder.api.shellconnect.mixins import ShellConnectMixin
from spyder.config.base import _
from spyder.config.manager import CONF
from spyder.plugins.debugger.confpage import DebuggerConfigPage
from spyder.plugins.debugger.utils.breakpointsmanager import (
    BreakpointsManager, clear_all_breakpoints, clear_breakpoint)
from spyder.plugins.debugger.widgets.main_widget import (
    DebuggerWidget, DebuggerWidgetActions)
from spyder.plugins.mainmenu.api import ApplicationMenus
<<<<<<< HEAD
from spyder.utils.qthelpers import MENU_SEPARATOR
=======
from spyder.plugins.debugger.widgets.main_widget import DebuggerToolbarActions
>>>>>>> 525407cc


class Debugger(SpyderDockablePlugin, ShellConnectMixin):
    """Debugger plugin."""

    NAME = 'debugger'
    REQUIRES = [Plugins.IPythonConsole, Plugins.Preferences]
    OPTIONAL = [Plugins.Editor, Plugins.VariableExplorer, Plugins.MainMenu]
    TABIFY = [Plugins.VariableExplorer, Plugins.Help]
    WIDGET_CLASS = DebuggerWidget
    CONF_SECTION = NAME
    CONF_FILE = False
    CONF_WIDGET_CLASS = DebuggerConfigPage
    DISABLE_ACTIONS_WHEN_HIDDEN = False

    # ---- SpyderDockablePlugin API
    # ------------------------------------------------------------------------
    @staticmethod
    def get_name():
        return _('Debugger')

    def get_description(self):
        return _('Display and explore frames while debugging.')

    def get_icon(self):
        return self.create_icon('dictedit')

    def on_initialize(self):
        pass

    @on_plugin_available(plugin=Plugins.Preferences)
    def on_preferences_available(self):
        preferences = self.get_plugin(Plugins.Preferences)
        preferences.register_plugin_preferences(self)

    @on_plugin_teardown(plugin=Plugins.Preferences)
    def on_preferences_teardown(self):
        preferences = self.get_plugin(Plugins.Preferences)
        preferences.deregister_plugin_preferences(self)

    @on_plugin_available(plugin=Plugins.Editor)
    def on_editor_available(self):
        editor = self.get_plugin(Plugins.Editor)
        widget = self.get_widget()

        # The editor is avilable, connect signal.
        widget.edit_goto.connect(editor.load)
        widget.sig_debug_file.connect(self.debug_file)
        widget.sig_debug_cell.connect(self.debug_cell)
        widget.sig_toggle_breakpoints.connect(self.set_or_clear_breakpoint)
        widget.sig_toggle_conditional_breakpoints.connect(
            self.set_or_edit_conditional_breakpoint)
        widget.sig_clear_all_breakpoints.connect(self.clear_all_breakpoints)

<<<<<<< HEAD
        editor.sig_codeeditor_created.connect(self.add_codeeditor)
        editor.sig_codeeditor_changed.connect(self.update_codeeditor)
        editor.sig_codeeditor_deleted.connect(self.remove_codeeditor)

        # Apply shortcuts to editor and add actions to pythonfile list
        editor_shortcuts = [
            DebuggerWidgetActions.DebugCurrentFile,
            DebuggerWidgetActions.DebugCurrentCell,
            DebuggerWidgetActions.ToggleBreakpoint,
            DebuggerWidgetActions.ToggleConditionalBreakpoint,
        ]
        for name in editor_shortcuts:
=======
        names = [
            DebuggerToolbarActions.DebugCurrentFile,
            DebuggerToolbarActions.DebugCurrentCell,
        ]
        for name in names:
>>>>>>> 525407cc
            action = widget.get_action(name)
            CONF.config_shortcut(
                action.trigger,
                context=self.CONF_SECTION,
                name=name,
                parent=editor)
            editor.pythonfile_dependent_actions += [action]

        # Add buttons to toolbar
        for name in [
                DebuggerWidgetActions.DebugCurrentFile,
                DebuggerWidgetActions.DebugCurrentCell]:
            action = widget.get_action(name)
            self.main.debug_toolbar_actions += [action]

    @on_plugin_teardown(plugin=Plugins.Editor)
    def on_editor_teardown(self):
        editor = self.get_plugin(Plugins.Editor)
        widget = self.get_widget()

        widget.edit_goto.disconnect(editor.load)
        widget.sig_debug_file.disconnect(self.debug_file)
        widget.sig_debug_cell.disconnect(self.debug_cell)
        widget.sig_toggle_breakpoints.disconnect(self.set_or_clear_breakpoint)
        widget.sig_toggle_conditional_breakpoints.disconnect(
            self.set_or_edit_conditional_breakpoint)
        widget.sig_clear_all_breakpoints.disconnect(self.clear_all_breakpoints)

        editor.sig_codeeditor_created.disconnect(self.add_codeeditor)
        editor.sig_codeeditor_changed.disconnect(self.update_codeeditor)
        editor.sig_codeeditor_deleted.disconnect(self.remove_codeeditor)

        # Remove editor actions
        editor_shortcuts = [
            DebuggerWidgetActions.DebugCurrentFile,
            DebuggerWidgetActions.DebugCurrentCell,
            DebuggerWidgetActions.ToggleBreakpoint,
            DebuggerWidgetActions.ToggleConditionalBreakpoint,
        ]
        for name in editor_shortcuts:
            action = widget.get_action(name)
            editor.pythonfile_dependent_actions.remove(action)

        # Remove buttons from toolbar
        names = [
            DebuggerToolbarActions.DebugCurrentFile,
            DebuggerToolbarActions.DebugCurrentCell,
        ]
        for name in names:
            action = widget.get_action(name)
            self.main.debug_toolbar_actions.remove(action)

    @on_plugin_available(plugin=Plugins.VariableExplorer)
    def on_variable_explorer_available(self):
        self.get_widget().sig_show_namespace.connect(
            self.show_namespace_in_variable_explorer)

    @on_plugin_teardown(plugin=Plugins.VariableExplorer)
    def on_variable_explorer_teardown(self):
        self.get_widget().sig_show_namespace.disconnect(
            self.show_namespace_in_variable_explorer)

    @on_plugin_available(plugin=Plugins.MainMenu)
    def on_main_menu_available(self):
        widget = self.get_widget()
<<<<<<< HEAD
        names = [
            DebuggerWidgetActions.DebugCurrentFile,
            DebuggerWidgetActions.DebugCurrentCell,
            MENU_SEPARATOR,
            DebuggerWidgetActions.ToggleBreakpoint,
            DebuggerWidgetActions.ToggleConditionalBreakpoint,
            DebuggerWidgetActions.ClearAllBreakpoints,
            MENU_SEPARATOR,
            ]
=======
        debug_file_action = widget.get_action(
            DebuggerToolbarActions.DebugCurrentFile)
        debug_cell_action = widget.get_action(
            DebuggerToolbarActions.DebugCurrentCell)
>>>>>>> 525407cc

        debug_menu_actions = []

        for name in names:
            if name is MENU_SEPARATOR:
                action = name
            else:
                action = widget.get_action(name)
            debug_menu_actions.append(action)

        self.main.debug_menu_actions = (
            debug_menu_actions + self.main.debug_menu_actions)

    @on_plugin_teardown(plugin=Plugins.MainMenu)
    def on_main_menu_teardown(self):
        mainmenu = self.get_plugin(Plugins.MainMenu)

<<<<<<< HEAD
        names = [
            DebuggerWidgetActions.DebugCurrentFile,
            DebuggerWidgetActions.DebugCurrentCell,
            DebuggerWidgetActions.ToggleBreakpoint,
            DebuggerWidgetActions.ToggleConditionalBreakpoint,
            DebuggerWidgetActions.ClearAllBreakpoints
            ]
        for name in names:
            mainmenu.remove_item_from_application_menu(
                name,
                menu_id=ApplicationMenus.Debug
            )
=======
        mainmenu.remove_item_from_application_menu(
            DebuggerToolbarActions.DebugCurrentFile,
            menu_id=ApplicationMenus.Debug
        )
        mainmenu.remove_item_from_application_menu(
            DebuggerToolbarActions.DebugCurrentCell,
            menu_id=ApplicationMenus.Debug
        )
>>>>>>> 525407cc

    # ---- Public API
    # ------------------------------------------------------------------------
    @Slot()
    def debug_file(self):
        """
        Debug current file.

        It should only be called when an editor is available.
        """
        editor = self.get_plugin(Plugins.Editor, error=False)
        if editor:
            editor.switch_to_plugin()
            editor.run_file(method="debugfile")

    @Slot()
    def debug_cell(self):
        """
        Debug current cell.

        It should only be called when an editor is available.
        """
        editor = self.get_plugin(Plugins.Editor, error=False)
        if editor:
            editor.run_cell(method="debugcell")

    def show_namespace_in_variable_explorer(self, namespace, shellwidget):
        """
        Find the right variable explorer widget and show the namespace.

        This should only be called when there is a Variable explorer
        """
        variable_explorer = self.get_plugin(Plugins.VariableExplorer)
        if variable_explorer is None:
            return
        nsb = variable_explorer.get_widget_for_shellwidget(shellwidget)
        nsb.process_remote_view(namespace)

    def add_shellwidget(self, shellwidget):
        """
        Add a new shellwidget to be registered.

        This function registers a new widget to display content that
        comes from shellwidget.

        Parameters
        ----------
        shellwidget: spyder.plugins.ipyconsole.widgets.shell.ShellWidget
            The shell widget.
        """
        super().add_shellwidget(shellwidget)
        self.get_widget().sig_breakpoints_saved.connect(
            shellwidget.set_breakpoints)
        shellwidget.sig_pdb_state_changed.connect(
            self.update_current_codeeditor_pdb_state)

    def remove_shellwidget(self, shellwidget):
        """
        Remove the registered shellwidget.

        Parameters
        ----------
        shellwidget: spyder.plugins.ipyconsole.widgets.shell.ShellWidget
            The shell widget.
        """
        super().remove_shellwidget(shellwidget)
        self.get_widget().sig_breakpoints_saved.disconnect(
            shellwidget.set_breakpoints)
        shellwidget.sig_pdb_state_changed.disconnect(
            self.update_current_codeeditor_pdb_state)

    @Slot(object)
    def add_codeeditor(self, codeeditor):
        """
        Add a new codeeditor.
        """
        codeeditor.breakpoints_manager = BreakpointsManager(codeeditor)
        codeeditor.breakpoints_manager.sig_breakpoints_saved.connect(
            self.get_widget().sig_breakpoints_saved)

    @Slot(object)
    def remove_codeeditor(self, codeeditor):
        """
        Remove a codeeditor.
        """
        codeeditor.breakpoints_manager.sig_breakpoints_saved.disconnect(
            self.get_widget().sig_breakpoints_saved)
        codeeditor.breakpoints_manager = None

    @Slot(object)
    def update_codeeditor(self, codeeditor):
        """
        Focus codeeditor has changed.
        """
        if codeeditor.filename is None:
            # Not setup yet
            return
        # Update debugging state
        ipyconsole = self.get_plugin(Plugins.IPythonConsole)
        if ipyconsole is None:
            return
        pdb_state = ipyconsole.get_pdb_state()
        pdb_last_step = ipyconsole.get_pdb_last_step()
        codeeditor.breakpoints_manager.update_pdb_state(
            pdb_state, pdb_last_step)

    @Slot(bool, dict)
    def update_current_codeeditor_pdb_state(self, pdb_state, pdb_last_step):
        """
        The pdb state has changed.
        """
        current_editor = self.get_current_editor()
        if current_editor is None:
            return
        current_editor.breakpoints_manager.update_pdb_state(
            pdb_state, pdb_last_step)

    def get_current_editor(self):
        """
        Get current codeeditor.
        """
        editor = self.get_plugin(Plugins.Editor)
        if editor is None:
            return None
        return editor.get_current_editor()

    def get_current_editorstack(self):
        """
        Get current editorstack.
        """
        editor = self.get_plugin(Plugins.Editor)
        if editor is None:
            return None
        return editor.get_current_editorstack()

    @Slot()
    def set_or_clear_breakpoint(self):
        """Set/Clear breakpoint"""
        current_editor = self.get_current_editor()
        if current_editor is None:
            return
        current_editor.breakpoints_manager.toogle_breakpoint()

    @Slot()
    def set_or_edit_conditional_breakpoint(self):
        """Set/Edit conditional breakpoint"""
        current_editor = self.get_current_editor()
        if current_editor is None:
            return
        current_editor.breakpoints_manager.toogle_breakpoint(
            edit_condition=True)

    @Slot()
    def clear_all_breakpoints(self):
        """Clear breakpoints in all files"""
        clear_all_breakpoints()
        self.get_widget().sig_breakpoints_saved.emit()

        editorstack = self.get_current_editorstack()
        if editorstack is not None:
            for data in editorstack.data:
                data.editor.breakpoints_manager.clear_breakpoints()

    @Slot(str, int)
    def clear_breakpoint(self, filename, lineno):
        """Remove a single breakpoint"""
        clear_breakpoint(filename, lineno)
        self.get_widget().sig_breakpoints_saved.emit()

        editor = self.get_plugin(Plugins.Editor)
        if editor is None:
            return None

        editorstack = editor.get_current_editorstack()
        if editorstack is not None:
            index = editor.is_file_opened(filename)
            if index is not None:
                editorstack.data[
                    index].editor.breakpoints_manager.toogle_breakpoint(lineno)<|MERGE_RESOLUTION|>--- conflicted
+++ resolved
@@ -20,13 +20,9 @@
 from spyder.plugins.debugger.utils.breakpointsmanager import (
     BreakpointsManager, clear_all_breakpoints, clear_breakpoint)
 from spyder.plugins.debugger.widgets.main_widget import (
-    DebuggerWidget, DebuggerWidgetActions)
+    DebuggerWidget, DebuggerToolbarActions)
 from spyder.plugins.mainmenu.api import ApplicationMenus
-<<<<<<< HEAD
 from spyder.utils.qthelpers import MENU_SEPARATOR
-=======
-from spyder.plugins.debugger.widgets.main_widget import DebuggerToolbarActions
->>>>>>> 525407cc
 
 
 class Debugger(SpyderDockablePlugin, ShellConnectMixin):
@@ -81,7 +77,6 @@
             self.set_or_edit_conditional_breakpoint)
         widget.sig_clear_all_breakpoints.connect(self.clear_all_breakpoints)
 
-<<<<<<< HEAD
         editor.sig_codeeditor_created.connect(self.add_codeeditor)
         editor.sig_codeeditor_changed.connect(self.update_codeeditor)
         editor.sig_codeeditor_deleted.connect(self.remove_codeeditor)
@@ -94,13 +89,6 @@
             DebuggerWidgetActions.ToggleConditionalBreakpoint,
         ]
         for name in editor_shortcuts:
-=======
-        names = [
-            DebuggerToolbarActions.DebugCurrentFile,
-            DebuggerToolbarActions.DebugCurrentCell,
-        ]
-        for name in names:
->>>>>>> 525407cc
             action = widget.get_action(name)
             CONF.config_shortcut(
                 action.trigger,
@@ -166,7 +154,6 @@
     @on_plugin_available(plugin=Plugins.MainMenu)
     def on_main_menu_available(self):
         widget = self.get_widget()
-<<<<<<< HEAD
         names = [
             DebuggerWidgetActions.DebugCurrentFile,
             DebuggerWidgetActions.DebugCurrentCell,
@@ -176,12 +163,6 @@
             DebuggerWidgetActions.ClearAllBreakpoints,
             MENU_SEPARATOR,
             ]
-=======
-        debug_file_action = widget.get_action(
-            DebuggerToolbarActions.DebugCurrentFile)
-        debug_cell_action = widget.get_action(
-            DebuggerToolbarActions.DebugCurrentCell)
->>>>>>> 525407cc
 
         debug_menu_actions = []
 
@@ -199,7 +180,6 @@
     def on_main_menu_teardown(self):
         mainmenu = self.get_plugin(Plugins.MainMenu)
 
-<<<<<<< HEAD
         names = [
             DebuggerWidgetActions.DebugCurrentFile,
             DebuggerWidgetActions.DebugCurrentCell,
@@ -212,16 +192,6 @@
                 name,
                 menu_id=ApplicationMenus.Debug
             )
-=======
-        mainmenu.remove_item_from_application_menu(
-            DebuggerToolbarActions.DebugCurrentFile,
-            menu_id=ApplicationMenus.Debug
-        )
-        mainmenu.remove_item_from_application_menu(
-            DebuggerToolbarActions.DebugCurrentCell,
-            menu_id=ApplicationMenus.Debug
-        )
->>>>>>> 525407cc
 
     # ---- Public API
     # ------------------------------------------------------------------------
