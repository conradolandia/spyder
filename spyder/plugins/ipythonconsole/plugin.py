--- conflicted
+++ resolved
@@ -1,4 +1,3 @@
-<<<<<<< HEAD
 # -*- coding: utf-8 -*-
 #
 # Copyright © Spyder Project Contributors
@@ -252,7 +251,6 @@
         widget.sig_help_requested.connect(self.sig_help_requested)
         widget.sig_current_directory_changed.connect(
             self.sig_current_directory_changed)
-        widget.sig_exception_occurred.connect(self.sig_exception_occurred)
 
         # Update kernels if python path is changed
         self.main.sig_pythonpath_changed.connect(self.update_path)
@@ -396,7 +394,7 @@
 
         # Connect Editor debug action with Console
         self.sig_pdb_state_changed.connect(editor.update_pdb_state)
-        editor.exec_in_extconsole.connect(self.execute_code_and_focus_editor)
+        editor.exec_in_extconsole.connect(self.run_selection)
         editor.sig_file_debug_message_requested.connect(
             self.print_debug_file_msg)
 
@@ -420,7 +418,7 @@
     def on_working_directory_available(self):
         working_directory = self.get_plugin(Plugins.WorkingDirectory)
         working_directory.sig_current_directory_changed.connect(
-            self._set_working_directory)
+            self.save_working_directory)
 
     @on_plugin_teardown(plugin=Plugins.Preferences)
     def on_preferences_teardown(self):
@@ -453,8 +451,7 @@
 
         # Connect Editor debug action with Console
         self.sig_pdb_state_changed.disconnect(editor.update_pdb_state)
-        editor.exec_in_extconsole.disconnect(
-            self.execute_code_and_focus_editor)
+        editor.exec_in_extconsole.disconnect(self.run_selection)
         editor.sig_file_debug_message_requested.disconnect(
             self.print_debug_file_msg)
 
@@ -479,7 +476,7 @@
     def on_working_directory_teardown(self):
         working_directory = self.get_plugin(Plugins.WorkingDirectory)
         working_directory.sig_current_directory_changed.disconnect(
-            self._set_working_directory)
+            self.save_working_directory)
 
     def update_font(self):
         """Update font from Preferences"""
@@ -490,25 +487,16 @@
     def on_close(self, cancelable=False):
         """Perform actions when plugin is closed"""
         self.get_widget().mainwindow_close = True
-        return self.get_widget().close_clients()
+        return self.get_widget().close_all_clients()
 
     def on_mainwindow_visible(self):
         self.create_new_client(give_focus=False)
-
-        # Raise plugin the first time Spyder starts
-        if self.get_conf('show_first_time', default=True):
-            self.dockwidget.raise_()
-            self.set_conf('show_first_time', False)
 
     # ---- Private methods
     # -------------------------------------------------------------------------
     def _load_file_in_editor(self, fname, lineno, word, processevents):
         editor = self.get_plugin(Plugins.Editor)
         editor.load(fname, lineno, word, processevents=processevents)
-
-    def _switch_to_editor(self):
-        editor = self.get_plugin(Plugins.Editor)
-        editor.switch_to_plugin()
 
     def _on_project_loaded(self):
         projects = self.get_plugin(Plugins.Projects)
@@ -534,11 +522,6 @@
                         os.remove(osp.join(tmpdir, fname))
                     except Exception:
                         pass
-
-    @Slot(str)
-    def _set_working_directory(self, new_dir):
-        """Set current working directory on the main widget."""
-        self.get_widget().set_working_directory(new_dir)
 
     # ---- Public API
     # -------------------------------------------------------------------------
@@ -776,877 +759,6 @@
         filename = run_input['path']
         copy = run_input['copy']
         self.run_cell(cell_text, cell_name, filename, copy, True)
-
-    def run_script(self, filename, wdir, args, debug, post_mortem,
-                   current_client, clear_variables, console_namespace):
-        """
-        Run script in current or dedicated client.
-
-        Parameters
-        ----------
-        filename : str
-            Path to file that will be run.
-        wdir : str
-            Working directory from where the file should be run.
-        args : str
-            Arguments defined to run the file.
-        debug : bool
-            True if the run if for debugging the file,
-            False for just running it.
-        post_mortem : bool
-            True if in case of error the execution should enter in
-            post-mortem mode, False otherwise.
-        current_client : bool
-            True if the execution should be done in the current client,
-            False if the execution needs to be done in a dedicated client.
-        clear_variables : bool
-            True if all the variables should be removed before execution,
-            False otherwise.
-        console_namespace : bool
-            True if the console namespace should be used, False otherwise.
-
-        Returns
-        -------
-        None.
-        """
-        self.get_widget().run_script(
-            filename,
-            wdir,
-            args,
-            debug,
-            post_mortem,
-            current_client,
-            clear_variables,
-            console_namespace)
-
-    def run_cell(self, code, cell_name, filename, run_cell_copy,
-                 focus_to_editor, function='runcell'):
-        """
-        Run cell in current or dedicated client.
-
-        Parameters
-        ----------
-        code : str
-            Piece of code to run that corresponds to a cell in case
-            `run_cell_copy` is True.
-        cell_name : str or int
-            Cell name or index.
-        filename : str
-            Path of the file where the cell to execute is located.
-        run_cell_copy : bool
-            True if the cell should be executed line by line,
-            False if the provided `function` should be used.
-        focus_to_editor: bool
-            Whether to give focus to the editor after running the cell. If
-            False, focus is given to the console.
-        function : str, optional
-            Name handler of the kernel function to be used to execute the cell
-            in case `run_cell_copy` is False.
-            The default is 'runcell'.
-
-        Returns
-        -------
-        None.
-        """
-        self.get_widget().run_cell(
-            code, cell_name, filename, run_cell_copy, focus_to_editor,
-            function=function)
-
-    def debug_cell(self, code, cell_name, filename, run_cell_copy,
-                   focus_to_editor):
-        """
-        Debug current cell.
-
-        Parameters
-        ----------
-        code : str
-            Piece of code to run that corresponds to a cell in case
-            `run_cell_copy` is True.
-        cell_name : str or int
-            Cell name or index.
-        filename : str
-            Path of the file where the cell to execute is located.
-        run_cell_copy : bool
-            True if the cell should be executed line by line,
-            False if the `debugcell` kernel function should be used.
-        focus_to_editor: bool
-            Whether to give focus to the editor after debugging the cell. If
-            False, focus is given to the console.
-
-        Returns
-        -------
-        None.
-        """
-        self.get_widget().debug_cell(code, cell_name, filename, run_cell_copy,
-                                     focus_to_editor)
-
-    def execute_code(self, lines, current_client=True, clear_variables=False):
-        """
-        Execute code instructions.
-
-        Parameters
-        ----------
-        lines : str
-            Code lines to execute.
-        current_client : bool, optional
-            True if the execution should be done in the current client.
-            The default is True.
-        clear_variables : bool, optional
-            True if before the execution the variables should be cleared.
-            The default is False.
-
-        Returns
-        -------
-        None.
-        """
-        self.get_widget().execute_code(
-            lines,
-            current_client=current_client,
-            clear_variables=clear_variables)
-
-    def execute_code_and_focus_editor(self, lines, focus_to_editor=True):
-        """
-        Execute lines in IPython console and eventually set focus
-        to the Editor.
-        """
-        self.execute_code(lines)
-        if focus_to_editor and self.get_plugin(Plugins.Editor):
-            self._switch_to_editor()
-        else:
-            self.switch_to_plugin()
-
-    def stop_debugging(self):
-        """Stop debugging in the current console."""
-        self.get_widget().stop_debugging()
-
-    def get_pdb_state(self):
-        """Get debugging state of the current console."""
-        return self.get_widget().get_pdb_state()
-
-    def get_pdb_last_step(self):
-        """Get last pdb step of the current console."""
-        return self.get_widget().get_pdb_last_step()
-
-    def pdb_execute_command(self, command):
-        """
-        Send command to the pdb kernel if possible.
-
-        Parameters
-        ----------
-        command : str
-            Command to execute by the pdb kernel.
-
-        Returns
-        -------
-        None.
-        """
-        self.get_widget().pdb_execute_command(command)
-
-    def print_debug_file_msg(self):
-        """
-        Print message in the current console when a file can't be closed.
-
-        Returns
-        -------
-        None.
-        """
-        self.get_widget().print_debug_file_msg()
-
-    # ---- For working directory and path management
-    def set_current_client_working_directory(self, directory):
-        """
-        Set current client working directory.
-
-        Parameters
-        ----------
-        directory : str
-            Path for the new current working directory.
-
-        Returns
-        -------
-        None.
-        """
-        self.get_widget().set_current_client_working_directory(directory)
-
-    def set_working_directory(self, dirname):
-        """
-        Set current working directory for the `workingdirectory` and `explorer`
-        plugins.
-
-        Parameters
-        ----------
-        dirname : str
-            Path to the new current working directory.
-
-        Returns
-        -------
-        None.
-        """
-        self.get_widget().set_working_directory(dirname)
-
-    def update_working_directory(self):
-        """Update working directory to console current working directory."""
-        self.get_widget().update_working_directory()
-
-    def update_path(self, path_dict, new_path_dict):
-        """
-        Update path on consoles.
-
-        Both parameters have as keys paths and as value if the path
-        should be used/is active (True) or not (False)
-
-        Parameters
-        ----------
-        path_dict : dict
-            Corresponds to the previous state of the PYTHONPATH.
-        new_path_dict : dict
-            Corresponds to the new state of the PYTHONPATH.
-
-        Returns
-        -------
-        None.
-        """
-        self.get_widget().update_path(path_dict, new_path_dict)
-
-    def set_spyder_breakpoints(self):
-        """Set Spyder breakpoints into all clients"""
-        self.get_widget().set_spyder_breakpoints()
-
-    def restart(self):
-        """
-        Restart the console.
-
-        This is needed when we switch projects to update PYTHONPATH
-        and the selected interpreter.
-        """
-        self.get_widget().restart()
-
-    def restart_kernel(self):
-        """
-        Restart the current client's kernel.
-
-        Returns
-        -------
-        None.
-        """
-        self.get_widget().restart_kernel()
-
-    # ---- For documentation and help
-    def show_intro(self):
-        """Show intro to IPython help."""
-        self.get_widget().show_intro()
-
-    def show_guiref(self):
-        """Show qtconsole help."""
-        self.get_widget().show_guiref()
-
-    def show_quickref(self):
-        """Show IPython Cheat Sheet."""
-        self.get_widget().show_quickref()
-=======
-# -*- coding: utf-8 -*-
-#
-# Copyright © Spyder Project Contributors
-# Licensed under the terms of the MIT License
-# (see spyder/__init__.py for details)
-
-"""
-IPython Console plugin based on QtConsole.
-"""
-
-# Standard library imports
-import os
-import os.path as osp
-
-# Third party imports
-from qtpy.QtCore import Signal, Slot
-
-# Local imports
-from spyder.api.plugins import Plugins, SpyderDockablePlugin
-from spyder.api.plugin_registration.decorators import (
-    on_plugin_available, on_plugin_teardown)
-from spyder.api.translations import get_translation
-from spyder.plugins.ipythonconsole.confpage import IPythonConsoleConfigPage
-from spyder.plugins.ipythonconsole.widgets.main_widget import (
-    IPythonConsoleWidget, IPythonConsoleWidgetOptionsMenus)
-from spyder.plugins.mainmenu.api import (
-    ApplicationMenus, ConsolesMenuSections, HelpMenuSections)
-from spyder.utils.programs import get_temp_dir
-
-# Localization
-_ = get_translation('spyder')
-
-
-class IPythonConsole(SpyderDockablePlugin):
-    """
-    IPython Console plugin
-
-    This is a widget with tabs where each one is a ClientWidget
-    """
-
-    # This is required for the new API
-    NAME = 'ipython_console'
-    REQUIRES = [Plugins.Console, Plugins.Preferences]
-    OPTIONAL = [Plugins.Editor, Plugins.History, Plugins.MainMenu,
-                Plugins.Projects, Plugins.WorkingDirectory]
-    TABIFY = [Plugins.History]
-    WIDGET_CLASS = IPythonConsoleWidget
-    CONF_SECTION = NAME
-    CONF_WIDGET_CLASS = IPythonConsoleConfigPage
-    CONF_FILE = False
-    DISABLE_ACTIONS_WHEN_HIDDEN = False
-    RAISE_AND_FOCUS = True
-
-    # Signals
-    sig_append_to_history_requested = Signal(str, str)
-    """
-    This signal is emitted when the plugin requires to add commands to a
-    history file.
-
-    Parameters
-    ----------
-    filename: str
-        History file filename.
-    text: str
-        Text to append to the history file.
-    """
-
-    sig_history_requested = Signal(str)
-    """
-    This signal is emitted when the plugin wants a specific history file
-    to be shown.
-
-    Parameters
-    ----------
-    path: str
-        Path to history file.
-    """
-
-    sig_focus_changed = Signal()
-    """
-    This signal is emitted when the plugin focus changes.
-    """
-
-    sig_edit_goto_requested = Signal((str, int, str), (str, int, str, bool))
-    """
-    This signal will request to open a file in a given row and column
-    using a code editor.
-
-    Parameters
-    ----------
-    path: str
-        Path to file.
-    row: int
-        Cursor starting row position.
-    word: str
-        Word to select on given row.
-    processevents: bool
-        True if the code editor need to process qt events when loading the
-        requested file.
-    """
-
-    sig_edit_new = Signal(str)
-    """
-    This signal will request to create a new file in a code editor.
-
-    Parameters
-    ----------
-    path: str
-        Path to file.
-    """
-
-    sig_pdb_state_changed = Signal(bool, dict)
-    """
-    This signal is emitted when the debugging state changes.
-
-    Parameters
-    ----------
-    waiting_pdb_input: bool
-        If the debugging session is waiting for input.
-    pdb_last_step: dict
-        Dictionary with the information of the last step done
-        in the debugging session.
-    """
-
-    sig_shellwidget_created = Signal(object)
-    """
-    This signal is emitted when a shellwidget is connected to
-    a kernel.
-
-    Parameters
-    ----------
-    shellwidget: spyder.plugins.ipyconsole.widgets.shell.ShellWidget
-        The shellwigdet.
-    """
-
-    sig_shellwidget_deleted = Signal(object)
-    """
-    This signal is emitted when a shellwidget is disconnected from
-    a kernel.
-
-    Parameters
-    ----------
-    shellwidget: spyder.plugins.ipyconsole.widgets.shell.ShellWidget
-        The shellwigdet.
-    """
-
-    sig_shellwidget_changed = Signal(object)
-    """
-    This signal is emitted when the current shellwidget changes.
-
-    Parameters
-    ----------
-    shellwidget: spyder.plugins.ipyconsole.widgets.shell.ShellWidget
-        The shellwigdet.
-    """
-
-    sig_external_spyder_kernel_connected = Signal(object)
-    """
-    This signal is emitted when we connect to an external Spyder kernel.
-
-    Parameters
-    ----------
-    shellwidget: spyder.plugins.ipyconsole.widgets.shell.ShellWidget
-        The shellwigdet that was connected to the kernel.
-    """
-
-    sig_render_plain_text_requested = Signal(str)
-    """
-    This signal is emitted to request a plain text help render.
-
-    Parameters
-    ----------
-    plain_text: str
-        The plain text to render.
-    """
-
-    sig_render_rich_text_requested = Signal(str, bool)
-    """
-    This signal is emitted to request a rich text help render.
-
-    Parameters
-    ----------
-    rich_text: str
-        The rich text.
-    collapse: bool
-        If the text contains collapsed sections, show them closed (True) or
-        open (False).
-    """
-
-    sig_help_requested = Signal(dict)
-    """
-    This signal is emitted to request help on a given object `name`.
-
-    Parameters
-    ----------
-    help_data: dict
-        Example `{'name': str, 'ignore_unknown': bool}`.
-    """
-
-    sig_current_directory_changed = Signal(str)
-    """
-    This signal is emitted when the current directory of the active shell
-    widget has changed.
-
-    Parameters
-    ----------
-    working_directory: str
-        The new working directory path.
-    """
-
-    # ---- SpyderDockablePlugin API
-    # -------------------------------------------------------------------------
-    @staticmethod
-    def get_name():
-        return _('IPython console')
-
-    def get_description(self):
-        return _('IPython console')
-
-    def get_icon(self):
-        return self.create_icon('ipython_console')
-
-    def on_initialize(self):
-        widget = self.get_widget()
-        widget.sig_append_to_history_requested.connect(
-            self.sig_append_to_history_requested)
-        widget.sig_focus_changed.connect(self.sig_focus_changed)
-        widget.sig_switch_to_plugin_requested.connect(self.switch_to_plugin)
-        widget.sig_history_requested.connect(self.sig_history_requested)
-        widget.sig_edit_goto_requested.connect(self.sig_edit_goto_requested)
-        widget.sig_edit_goto_requested[str, int, str, bool].connect(
-            self.sig_edit_goto_requested[str, int, str, bool])
-        widget.sig_edit_new.connect(self.sig_edit_new)
-        widget.sig_pdb_state_changed.connect(self.sig_pdb_state_changed)
-        widget.sig_shellwidget_created.connect(self.sig_shellwidget_created)
-        widget.sig_shellwidget_deleted.connect(self.sig_shellwidget_deleted)
-        widget.sig_shellwidget_changed.connect(self.sig_shellwidget_changed)
-        widget.sig_external_spyder_kernel_connected.connect(
-            self.sig_external_spyder_kernel_connected)
-        widget.sig_render_plain_text_requested.connect(
-            self.sig_render_plain_text_requested)
-        widget.sig_render_rich_text_requested.connect(
-            self.sig_render_rich_text_requested)
-        widget.sig_help_requested.connect(self.sig_help_requested)
-        widget.sig_current_directory_changed.connect(
-            self.sig_current_directory_changed)
-
-        # Update kernels if python path is changed
-        self.main.sig_pythonpath_changed.connect(self.update_path)
-
-        self.sig_focus_changed.connect(self.main.plugin_focus_changed)
-        self._remove_old_std_files()
-
-    @on_plugin_available(plugin=Plugins.Preferences)
-    def on_preferences_available(self):
-        # Register conf page
-        preferences = self.get_plugin(Plugins.Preferences)
-        preferences.register_plugin_preferences(self)
-
-    @on_plugin_available(plugin=Plugins.MainMenu)
-    def on_main_menu_available(self):
-        widget = self.get_widget()
-        mainmenu = self.get_plugin(Plugins.MainMenu)
-
-        # Add signal to update actions state before showing the menu
-        console_menu = mainmenu.get_application_menu(
-            ApplicationMenus.Consoles)
-        console_menu.aboutToShow.connect(
-            widget.update_actions)
-
-        # Main menu actions for the IPython Console
-        new_consoles_actions = [
-            widget.create_client_action,
-            widget.special_console_menu,
-            widget.connect_to_kernel_action
-        ]
-
-        restart_connect_consoles_actions = [
-            widget.interrupt_action,
-            widget.restart_action,
-            widget.reset_action
-        ]
-
-        # Console menu
-        for console_new_action in new_consoles_actions:
-            mainmenu.add_item_to_application_menu(
-                console_new_action,
-                menu_id=ApplicationMenus.Consoles,
-                section=ConsolesMenuSections.New,
-            )
-
-        for console_action in restart_connect_consoles_actions:
-            mainmenu.add_item_to_application_menu(
-                console_action,
-                menu_id=ApplicationMenus.Consoles,
-                section=ConsolesMenuSections.Restart,
-            )
-
-        # IPython documentation
-        mainmenu.add_item_to_application_menu(
-            self.get_widget().ipython_menu,
-            menu_id=ApplicationMenus.Help,
-            section=HelpMenuSections.ExternalDocumentation,
-            before_section=HelpMenuSections.About,
-        )
-
-    @on_plugin_available(plugin=Plugins.Editor)
-    def on_editor_available(self):
-        editor = self.get_plugin(Plugins.Editor)
-        self.sig_edit_goto_requested.connect(editor.load)
-        self.sig_edit_goto_requested[str, int, str, bool].connect(
-            self._load_file_in_editor)
-        self.sig_edit_new.connect(editor.new)
-        editor.breakpoints_saved.connect(self.set_spyder_breakpoints)
-        editor.run_in_current_ipyclient.connect(self.run_script)
-        editor.run_cell_in_ipyclient.connect(self.run_cell)
-        editor.debug_cell_in_ipyclient.connect(self.debug_cell)
-
-        # Connect Editor debug action with Console
-        self.sig_pdb_state_changed.connect(editor.update_pdb_state)
-        editor.exec_in_extconsole.connect(self.run_selection)
-        editor.sig_file_debug_message_requested.connect(
-            self.print_debug_file_msg)
-
-    @on_plugin_available(plugin=Plugins.Projects)
-    def on_projects_available(self):
-        projects = self.get_plugin(Plugins.Projects)
-        projects.sig_project_loaded.connect(self._on_project_loaded)
-        projects.sig_project_closed.connect(self._on_project_closed)
-
-    @on_plugin_available(plugin=Plugins.WorkingDirectory)
-    def on_working_directory_available(self):
-        working_directory = self.get_plugin(Plugins.WorkingDirectory)
-        working_directory.sig_current_directory_changed.connect(
-            self.save_working_directory)
-
-    @on_plugin_teardown(plugin=Plugins.Preferences)
-    def on_preferences_teardown(self):
-        # Register conf page
-        preferences = self.get_plugin(Plugins.Preferences)
-        preferences.deregister_plugin_preferences(self)
-
-    @on_plugin_teardown(plugin=Plugins.MainMenu)
-    def on_main_menu_teardown(self):
-        mainmenu = self.get_plugin(Plugins.MainMenu)
-        mainmenu.remove_application_menu(ApplicationMenus.Consoles)
-
-        # IPython documentation menu
-        mainmenu.remove_item_from_application_menu(
-            IPythonConsoleWidgetOptionsMenus.Documentation,
-            menu_id=ApplicationMenus.Help
-         )
-
-    @on_plugin_teardown(plugin=Plugins.Editor)
-    def on_editor_teardown(self):
-        editor = self.get_plugin(Plugins.Editor)
-        self.sig_edit_goto_requested.disconnect(editor.load)
-        self.sig_edit_goto_requested[str, int, str, bool].disconnect(
-            self._load_file_in_editor)
-        self.sig_edit_new.disconnect(editor.new)
-        editor.breakpoints_saved.disconnect(self.set_spyder_breakpoints)
-        editor.run_in_current_ipyclient.disconnect(self.run_script)
-        editor.run_cell_in_ipyclient.disconnect(self.run_cell)
-        editor.debug_cell_in_ipyclient.disconnect(self.debug_cell)
-
-        # Connect Editor debug action with Console
-        self.sig_pdb_state_changed.disconnect(editor.update_pdb_state)
-        editor.exec_in_extconsole.disconnect(self.run_selection)
-        editor.sig_file_debug_message_requested.disconnect(
-            self.print_debug_file_msg)
-
-    @on_plugin_teardown(plugin=Plugins.Projects)
-    def on_projects_teardown(self):
-        projects = self.get_plugin(Plugins.Projects)
-        projects.sig_project_loaded.disconnect(self._on_project_loaded)
-        projects.sig_project_closed.disconnect(self._on_project_closed)
-
-    @on_plugin_teardown(plugin=Plugins.WorkingDirectory)
-    def on_working_directory_teardown(self):
-        working_directory = self.get_plugin(Plugins.WorkingDirectory)
-        working_directory.sig_current_directory_changed.disconnect(
-            self.save_working_directory)
-
-    def update_font(self):
-        """Update font from Preferences"""
-        font = self.get_font()
-        rich_font = self.get_font(rich_text=True)
-        self.get_widget().update_font(font, rich_font)
-
-    def on_close(self, cancelable=False):
-        """Perform actions when plugin is closed"""
-        self.get_widget().mainwindow_close = True
-        return self.get_widget().close_all_clients()
-
-    def on_mainwindow_visible(self):
-        self.create_new_client(give_focus=False)
-
-    # ---- Private methods
-    # -------------------------------------------------------------------------
-    def _load_file_in_editor(self, fname, lineno, word, processevents):
-        editor = self.get_plugin(Plugins.Editor)
-        editor.load(fname, lineno, word, processevents=processevents)
-
-    def _on_project_loaded(self):
-        projects = self.get_plugin(Plugins.Projects)
-        self.get_widget().update_active_project_path(
-            projects.get_active_project_path())
-
-    def _on_project_closed(self):
-        self.get_widget().update_active_project_path(None)
-
-    def _remove_old_std_files(self):
-        """
-        Remove std files left by previous Spyder instances.
-
-        This is only required on Windows because we can't
-        clean up std files while Spyder is running on that
-        platform.
-        """
-        if os.name == 'nt':
-            tmpdir = get_temp_dir()
-            for fname in os.listdir(tmpdir):
-                if osp.splitext(fname)[1] in ('.stderr', '.stdout', '.fault'):
-                    try:
-                        os.remove(osp.join(tmpdir, fname))
-                    except Exception:
-                        pass
-
-    # ---- Public API
-    # -------------------------------------------------------------------------
-
-    # ---- Spyder Kernels handlers registry functionality
-    def register_spyder_kernel_call_handler(self, handler_id, handler):
-        """
-        Register a callback for it to be available for the kernels of new
-        clients.
-
-        Parameters
-        ----------
-        handler_id : str
-            Handler name to be registered and that will be used to
-            call the respective handler in the Spyder kernel.
-        handler : func
-            Callback function that will be called when the kernel calls
-            the handler.
-
-        Returns
-        -------
-        None.
-        """
-        self.get_widget().register_spyder_kernel_call_handler(
-            handler_id, handler)
-
-    def unregister_spyder_kernel_call_handler(self, handler_id):
-        """
-        Unregister/remove a handler for not be added to new clients kernels
-
-        Parameters
-        ----------
-        handler_id : str
-            Handler name that was registered and that will be removed
-            from the Spyder kernel available handlers.
-
-        Returns
-        -------
-        None.
-        """
-        self.get_widget().unregister_spyder_kernel_call_handler(handler_id)
-
-    # ---- For client widgets
-    def get_clients(self):
-        """Return clients list"""
-        return self.get_widget().clients
-
-    def get_focus_client(self):
-        """Return current client with focus, if any"""
-        return self.get_widget().get_focus_client()
-
-    def get_current_client(self):
-        """Return the currently selected client"""
-        return self.get_widget().get_current_client()
-
-    def get_current_shellwidget(self):
-        """Return the shellwidget of the current client"""
-        return self.get_widget().get_current_shellwidget()
-
-    def rename_client_tab(self, client, given_name):
-        """
-        Rename a client's tab.
-
-        Parameters
-        ----------
-        client: spyder.plugins.ipythonconsole.widgets.client.ClientWidget
-            Client to rename.
-        given_name: str
-            New name to be given to the client's tab.
-
-        Returns
-        -------
-        None.
-        """
-        self.get_widget().rename_client_tab(client, given_name)
-
-    def create_new_client(self, give_focus=True, filename='', is_cython=False,
-                          is_pylab=False, is_sympy=False, given_name=None):
-        """
-        Create a new client.
-
-        Parameters
-        ----------
-        give_focus : bool, optional
-            True if the new client should gain the window
-            focus, False otherwise. The default is True.
-        filename : str, optional
-            Filename associated with the client. The default is ''.
-        is_cython : bool, optional
-            True if the client is expected to preload Cython support,
-            False otherwise. The default is False.
-        is_pylab : bool, optional
-            True if the client is expected to preload PyLab support,
-            False otherwise. The default is False.
-        is_sympy : bool, optional
-            True if the client is expected to preload Sympy support,
-            False otherwise. The default is False.
-        given_name : str, optional
-            Initial name displayed in the tab of the client.
-            The default is None.
-
-        Returns
-        -------
-        None.
-        """
-        self.get_widget().create_new_client(
-            give_focus=give_focus,
-            filename=filename,
-            is_cython=is_cython,
-            is_pylab=is_pylab,
-            is_sympy=is_sympy,
-            given_name=given_name)
-
-    def create_client_for_file(self, filename, is_cython=False):
-        """
-        Create a client widget to execute code related to a file.
-
-        Parameters
-        ----------
-        filename : str
-            File to be executed.
-        is_cython : bool, optional
-            If the execution is for a Cython file. The default is False.
-
-        Returns
-        -------
-        None.
-        """
-        self.get_widget().create_client_for_file(filename, is_cython=is_cython)
-
-    def create_client_for_kernel(self, connection_file, hostname=None,
-                                 sshkey=None, password=None):
-        """
-        Create a client connected to an existing kernel.
-
-        Parameters
-        ----------
-        connection_file: str
-            Json file that has the kernel's connection info.
-        hostname: str, optional
-            Name or IP address of the remote machine where the kernel was
-            started. When this is provided, it's also necessary to pass either
-            the ``sshkey`` or ``password`` arguments.
-        sshkey: str, optional
-            SSH key file to connect to the remote machine where the kernel is
-            running.
-        password: str, optional
-            Password to authenticate to the remote machine where the kernel is
-            running.
-
-        Returns
-        -------
-        None.
-        """
-        self.get_widget().create_client_for_kernel(
-            connection_file, hostname, sshkey, password)
-
-    def get_client_for_file(self, filename):
-        """Get client associated with a given file name."""
-        return self.get_widget().get_client_for_file(filename)
-
-    def create_client_from_path(self, path):
-        """
-        Create a new console with `path` set as the current working directory.
-
-        Parameters
-        ----------
-        path: str
-            Path to use as working directory in new console.
-        """
-        self.get_widget().create_client_from_path(path)
-
-    def close_client(self, index=None, client=None, ask_recursive=True):
-        """Close client tab from index or client (or close current tab)"""
-        self.get_widget().close_client(index=index, client=client,
-                                       ask_recursive=ask_recursive)
 
     # ---- For execution and debugging
     def run_script(self, filename, wdir, args='', debug=False,
@@ -1909,5 +1021,4 @@
 
     def show_quickref(self):
         """Show IPython Cheat Sheet."""
-        self.get_widget().show_quickref()
->>>>>>> 821fa9d5
+        self.get_widget().show_quickref()