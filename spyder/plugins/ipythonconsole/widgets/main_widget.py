# -*- coding: utf-8 -*-
#
# Copyright © Spyder Project Contributors
# Licensed under the terms of the MIT License
# (see spyder/__init__.py for details)

"""
IPython Console main widget based on QtConsole.
"""

# Standard library imports
import os
import os.path as osp
import sys
import traceback
import uuid

# Third-party imports
from jupyter_client.connect import find_connection_file
from jupyter_core.paths import jupyter_config_dir, jupyter_runtime_dir
from qtpy.QtCore import Signal, Slot
from qtpy.QtGui import QColor
from qtpy.QtWebEngineWidgets import WEBENGINE
from qtpy.QtWidgets import (
    QApplication, QHBoxLayout, QLabel, QMessageBox, QVBoxLayout, QWidget)
from traitlets.config.loader import Config, load_pyconfig_files
from zmq.ssh import tunnel as zmqtunnel

# Local imports
from spyder.api.config.decorators import on_conf_change
from spyder.api.translations import get_translation
from spyder.api.widgets.main_widget import PluginMainWidget
from spyder.api.widgets.menus import MENU_SEPARATOR
from spyder.config.base import (
    get_conf_path, get_home_dir, running_under_pytest)
from spyder.plugins.ipythonconsole.utils.kernelspec import SpyderKernelSpec
from spyder.plugins.ipythonconsole.utils.manager import SpyderKernelManager
from spyder.plugins.ipythonconsole.utils.client import SpyderKernelClient
from spyder.plugins.ipythonconsole.utils.ssh import openssh_tunnel
from spyder.plugins.ipythonconsole.utils.style import create_qss_style
from spyder.plugins.ipythonconsole.widgets import (
    ClientWidget, ConsoleRestartDialog, COMPLETION_WIDGET_TYPE,
    KernelConnectionDialog, PageControlWidget, ShellWidget)
from spyder.py3compat import PY38_OR_MORE
from spyder.utils import encoding, programs, sourcecode
from spyder.utils.misc import get_error_match, remove_backslashes
from spyder.utils.palette import QStylePalette
from spyder.widgets.browser import FrameWebView
from spyder.widgets.findreplace import FindReplace
from spyder.widgets.tabs import Tabs
from spyder.plugins.ipythonconsole.utils.stdfile import StdFile


# Localization
_ = get_translation('spyder')

# =============================================================================
# ---- Constants
# =============================================================================
MAIN_BG_COLOR = QStylePalette.COLOR_BACKGROUND_1
SPYDER_KERNELS_MIN_VERSION = '2.3.0'
SPYDER_KERNELS_MAX_VERSION = '2.4.0'
SPYDER_KERNELS_VERSION = (
    f'>={SPYDER_KERNELS_MIN_VERSION};<{SPYDER_KERNELS_MAX_VERSION}')
SPYDER_KERNELS_VERSION_MSG = _(
    '>= {0} and < {1}').format(
        SPYDER_KERNELS_MIN_VERSION, SPYDER_KERNELS_MAX_VERSION)
SPYDER_KERNELS_CONDA = (
    f'conda install spyder&#45;kernels={SPYDER_KERNELS_MIN_VERSION[:-2]}')
SPYDER_KERNELS_PIP = (
    f'pip install spyder&#45;kernels=={SPYDER_KERNELS_MIN_VERSION[:-1]}*')


class IPythonConsoleWidgetActions:
    # Clients creation
    CreateNewClient = 'new tab'
    CreateCythonClient = 'create cython client'
    CreateSymPyClient = 'create cympy client'
    CreatePyLabClient = 'create pylab client'

    # Current console actions
    ClearConsole = 'Clear shell'
    ClearLine = 'clear line'
    ConnectToKernel = 'connect to kernel'
    Interrupt = 'interrupt kernel'
    InspectObject = 'Inspect current object'
    Restart = 'Restart kernel'
    ResetNamespace = 'reset namespace'
    ShowEnvironmentVariables = 'Show environment variables'
    ShowSystemPath = 'show system path'
    ToggleElapsedTime = 'toggle elapsed time'
    Quit = 'exit'

    # Tabs
    RenameTab = 'rename tab'

    # Variables display
    ArrayInline = 'enter array inline'
    ArrayTable = 'enter array table'

    # Documentation and help
    IPythonDocumentation = 'ipython documentation'
    ConsoleHelp = 'console help'
    QuickReference = 'quick reference'


class IPythonConsoleWidgetOptionsMenus:
    SpecialConsoles = 'special_consoles_submenu'
    Documentation = 'documentation_submenu'


class IPythonConsoleWidgetConsolesMenusSection:
    Main = 'main_section'


class IPythonConsoleWidgetOptionsMenuSections:
    Consoles = 'consoles_section'
    Edit = 'edit_section'
    View = 'view_section'


# --- Widgets
# ----------------------------------------------------------------------------
class IPythonConsoleWidget(PluginMainWidget):
    """
    IPython Console plugin

    This is a widget with tabs where each one is a ClientWidget.
    """

    # Signals
    sig_append_to_history_requested = Signal(str, str)
    """
    This signal is emitted when the plugin requires to add commands to a
    history file.

    Parameters
    ----------
    filename: str
        History file filename.
    text: str
        Text to append to the history file.
    """

    sig_history_requested = Signal(str)
    """
    This signal is emitted when the plugin wants a specific history file
    to be shown.

    Parameters
    ----------
    path: str
        Path to history file.
    """

    sig_focus_changed = Signal()
    """
    This signal is emitted when the plugin focus changes.
    """

    sig_switch_to_plugin_requested = Signal()
    """
    This signal will request to change the focus to the plugin.
    """

    sig_edit_goto_requested = Signal((str, int, str), (str, int, str, bool))
    """
    This signal will request to open a file in a given row and column
    using a code editor.

    Parameters
    ----------
    path: str
        Path to file.
    row: int
        Cursor starting row position.
    word: str
        Word to select on given row.
    processevents: bool
        True if the code editor need to process qt events when loading the
        requested file.
    """

    sig_edit_new = Signal(str)
    """
    This signal will request to create a new file in a code editor.

    Parameters
    ----------
    path: str
        Path to file.
    """

    sig_pdb_state_changed = Signal(bool, dict)
    """
    This signal is emitted when the debugging state changes.

    Parameters
    ----------
    waiting_pdb_input: bool
        If the debugging session is waiting for input.
    pdb_last_step: dict
        Dictionary with the information of the last step done
        in the debugging session.
    """

    sig_shellwidget_created = Signal(object)
    """
    This signal is emitted when a shellwidget is created.

    Parameters
    ----------
    shellwidget: spyder.plugins.ipyconsole.widgets.shell.ShellWidget
        The shellwigdet.
    """

    sig_shellwidget_deleted = Signal(object)
    """
    This signal is emitted when a shellwidget is deleted/removed.

    Parameters
    ----------
    shellwidget: spyder.plugins.ipyconsole.widgets.shell.ShellWidget
        The shellwigdet.
    """

    sig_shellwidget_changed = Signal(object)
    """
    This signal is emitted when the current shellwidget changes.

    Parameters
    ----------
    shellwidget: spyder.plugins.ipyconsole.widgets.shell.ShellWidget
        The shellwigdet.
    """

    sig_external_spyder_kernel_connected = Signal(object)
    """
    This signal is emitted when we connect to an external Spyder kernel.
    Parameters
    ----------
    shellwidget: spyder.plugins.ipyconsole.widgets.shell.ShellWidget
        The shellwigdet that was connected to the kernel.
    """

    sig_render_plain_text_requested = Signal(str)
    """
    This signal is emitted to request a plain text help render.

    Parameters
    ----------
    plain_text: str
        The plain text to render.
    """

    sig_render_rich_text_requested = Signal(str, bool)
    """
    This signal is emitted to request a rich text help render.

    Parameters
    ----------
    rich_text: str
        The rich text.
    collapse: bool
        If the text contains collapsed sections, show them closed (True) or
        open (False).
    """

    sig_help_requested = Signal(dict)
    """
    This signal is emitted to request help on a given object `name`.

    Parameters
    ----------
    help_data: dict
        Example `{'name': str, 'ignore_unknown': bool}`.
    """

    sig_current_directory_changed = Signal(str)
    """
    This signal is emitted when the current directory of the active shell
    widget has changed.

    Parameters
    ----------
    working_directory: str
        The new working directory path.
    """

    # Error messages
    PERMISSION_ERROR_MSG = _("The directory {} is not writable and it is "
                             "required to create IPython consoles. Please "
                             "make it writable.")

    def __init__(self, name=None, plugin=None, parent=None):
        super().__init__(name, plugin, parent)

        self.menu_actions = None
        self.master_clients = 0
        self.clients = []
        self.filenames = []
        self.mainwindow_close = False
        self.active_project_path = None
        self.create_new_client_if_empty = True
        self.css_path = self.get_conf('css_path', section='appearance')
        self.run_cell_filename = None
        self.interrupt_action = None
        self.initial_conf_options = self.get_conf_options()
        self.registered_spyder_kernel_handlers = {}

        # Disable infowidget if requested by the user
        self.enable_infowidget = True
        if plugin:
            cli_options = plugin.get_command_line_options()
            if cli_options.no_web_widgets:
                self.enable_infowidget = False

        # Attrs for testing
        self._testing = bool(os.environ.get('IPYCONSOLE_TESTING'))
        self._test_dir = os.environ.get('IPYCONSOLE_TEST_DIR')
        self._test_no_stderr = os.environ.get('IPYCONSOLE_TEST_NO_STDERR')

        # Create temp dir on testing to save kernel errors
        if self._test_dir:
            if not osp.isdir(osp.join(self._test_dir)):
                os.makedirs(osp.join(self._test_dir))

        layout = QVBoxLayout()
        layout.setSpacing(0)
        self.tabwidget = Tabs(self, menu=self._options_menu,
                              actions=self.menu_actions,
                              rename_tabs=True,
                              split_char='/', split_index=0)
        if (hasattr(self.tabwidget, 'setDocumentMode')
                and not sys.platform == 'darwin'):
            # Don't set document mode to true on OSX because it generates
            # a crash when the console is detached from the main window
            # Fixes spyder-ide/spyder#561.
            self.tabwidget.setDocumentMode(True)
        self.tabwidget.currentChanged.connect(
            lambda idx: self.refresh_container(give_focus=True))
        self.tabwidget.tabBar().tabMoved.connect(self.move_tab)
        self.tabwidget.tabBar().sig_name_changed.connect(
            self.rename_tabs_after_change)
        self.tabwidget.set_close_function(self.close_client)

        if sys.platform == 'darwin':
            tab_container = QWidget()
            tab_container.setObjectName('tab-container')
            tab_layout = QHBoxLayout(tab_container)
            tab_layout.setContentsMargins(0, 0, 0, 0)
            tab_layout.addWidget(self.tabwidget)
            layout.addWidget(tab_container)
        else:
            layout.addWidget(self.tabwidget)

        # Info widget
        if self.enable_infowidget:
            self.infowidget = FrameWebView(self)
            if WEBENGINE:
                self.infowidget.page().setBackgroundColor(
                    QColor(MAIN_BG_COLOR))
            else:
                self.infowidget.setStyleSheet(
                    "background:{}".format(MAIN_BG_COLOR))
            layout.addWidget(self.infowidget)
        else:
            self.infowidget = None

        # Label to inform users how to get out of the pager
        self.pager_label = QLabel(_("Press <b>Q</b> to exit pager"), self)
        self.pager_label.setStyleSheet(
            f"background-color: {QStylePalette.COLOR_ACCENT_2};"
            f"color: {QStylePalette.COLOR_TEXT_1};"
            "margin: 0px 1px 4px 1px;"
            "padding: 5px;"
            "qproperty-alignment: AlignCenter;"
        )
        self.pager_label.hide()
        layout.addWidget(self.pager_label)

        # Find/replace widget
        self.find_widget = FindReplace(self)
        self.find_widget.hide()
        layout.addWidget(self.find_widget)

        self.setLayout(layout)

        # Accepting drops
        self.setAcceptDrops(True)

        # Needed to start Spyder in Windows with Python 3.8
        # See spyder-ide/spyder#11880
        self._init_asyncio_patch()

        # To cache kernel properties
        self._cached_kernel_properties = None

        # Initial value for the current working directory
        self._current_working_directory = get_home_dir()

    def on_close(self):
        self.mainwindow_close = True
        self.close_all_clients()

    # ---- PluginMainWidget API and settings handling
    # ------------------------------------------------------------------------
    def get_title(self):
        return _('IPython Console')

    def get_focus_widget(self):
        client = self.tabwidget.currentWidget()
        if client is not None:
            return client.get_control()

    def setup(self):
        # Options menu actions
        self.create_client_action = self.create_action(
            IPythonConsoleWidgetActions.CreateNewClient,
            text=_("New console (default settings)"),
            icon=self.create_icon('ipython_console'),
            triggered=self.create_new_client,
            register_shortcut=True
        )
        self.restart_action = self.create_action(
            IPythonConsoleWidgetActions.Restart,
            text=_("Restart kernel"),
            icon=self.create_icon('restart'),
            triggered=self.restart_kernel,
            register_shortcut=True
        )
        self.reset_action = self.create_action(
            IPythonConsoleWidgetActions.ResetNamespace,
            text=_("Remove all variables"),
            icon=self.create_icon('editdelete'),
            triggered=self.reset_namespace,
            register_shortcut=True
        )
        self.interrupt_action = self.create_action(
            IPythonConsoleWidgetActions.Interrupt,
            text=_("Interrupt kernel"),
            icon=self.create_icon('stop'),
            triggered=self.interrupt_kernel,
        )
        self.connect_to_kernel_action = self.create_action(
            IPythonConsoleWidgetActions.ConnectToKernel,
            text=_("Connect to an existing kernel"),
            tip=_("Open a new IPython console connected to an existing "
                  "kernel"),
            triggered=self._create_client_for_kernel,
        )
        self.rename_tab_action = self.create_action(
            IPythonConsoleWidgetActions.RenameTab,
            text=_("Rename tab"),
            icon=self.create_icon('rename'),
            triggered=self.tab_name_editor,
        )

        # For the client
        self.env_action = self.create_action(
            IPythonConsoleWidgetActions.ShowEnvironmentVariables,
            text=_("Show environment variables"),
            icon=self.create_icon('environ'),
            triggered=lambda:
                self.get_current_shellwidget().request_env()
                if self.get_current_shellwidget() else None,
        )

        self.syspath_action = self.create_action(
            IPythonConsoleWidgetActions.ShowSystemPath,
            text=_("Show sys.path contents"),
            icon=self.create_icon('syspath'),
            triggered=lambda:
                self.get_current_shellwidget().request_syspath()
                if self.get_current_shellwidget() else None,
        )

        self.show_time_action = self.create_action(
            IPythonConsoleWidgetActions.ToggleElapsedTime,
            text=_("Show elapsed time"),
            toggled=self.set_show_elapsed_time_current_client,
            initial=self.get_conf('show_elapsed_time')
        )

        # Context menu actions
        # TODO: Shortcut registration not working
        self.inspect_action = self.create_action(
            IPythonConsoleWidgetActions.InspectObject,
            text=_("Inspect current object"),
            icon=self.create_icon('MessageBoxInformation'),
            triggered=self.current_client_inspect_object,
            register_shortcut=True)

        self.clear_line_action = self.create_action(
            IPythonConsoleWidgetActions.ClearLine,
            text=_("Clear line or block"),
            triggered=self.current_client_clear_line,
            register_shortcut=True)

        self.clear_console_action = self.create_action(
            IPythonConsoleWidgetActions.ClearConsole,
            text=_("Clear console"),
            triggered=self.current_client_clear_console,
            register_shortcut=True)

        self.quit_action = self.create_action(
            IPythonConsoleWidgetActions.Quit,
            _("&Quit"),
            icon=self.create_icon('exit'),
            triggered=self.current_client_quit)

        # Other actions with shortcuts
        self.array_table_action = self.create_action(
            IPythonConsoleWidgetActions.ArrayTable,
            text=_("Enter array table"),
            triggered=self.current_client_enter_array_table,
            register_shortcut=True)

        self.array_inline_action = self.create_action(
            IPythonConsoleWidgetActions.ArrayInline,
            text=_("Enter array inline"),
            triggered=self.current_client_enter_array_inline,
            register_shortcut=True)

        self.context_menu_actions = (
            MENU_SEPARATOR,
            self.inspect_action,
            self.clear_line_action,
            self.clear_console_action,
            self.reset_action,
            self.array_table_action,
            self.array_inline_action,
            MENU_SEPARATOR,
            self.quit_action
        )

        options_menu = self.get_options_menu()
        self.special_console_menu = self.create_menu(
            IPythonConsoleWidgetOptionsMenus.SpecialConsoles,
            _('Special consoles'))

        for item in [
                self.create_client_action,
                self.special_console_menu,
                self.connect_to_kernel_action]:
            self.add_item_to_menu(
                item,
                menu=options_menu,
                section=IPythonConsoleWidgetOptionsMenuSections.Consoles,
            )

        for item in [
                self.interrupt_action,
                self.restart_action,
                self.reset_action,
                self.rename_tab_action]:
            self.add_item_to_menu(
                item,
                menu=options_menu,
                section=IPythonConsoleWidgetOptionsMenuSections.Edit,
            )

        for item in [
                self.env_action,
                self.syspath_action,
                self.show_time_action]:
            self.add_item_to_menu(
                item,
                menu=options_menu,
                section=IPythonConsoleWidgetOptionsMenuSections.View,
            )

        create_pylab_action = self.create_action(
            IPythonConsoleWidgetActions.CreatePyLabClient,
            text=_("New Pylab console (data plotting)"),
            icon=self.create_icon('ipython_console'),
            triggered=self.create_pylab_client,
        )
        create_sympy_action = self.create_action(
            IPythonConsoleWidgetActions.CreateSymPyClient,
            text=_("New SymPy console (symbolic math)"),
            icon=self.create_icon('ipython_console'),
            triggered=self.create_sympy_client,
        )
        create_cython_action = self.create_action(
            IPythonConsoleWidgetActions.CreateCythonClient,
            _("New Cython console (Python with C extensions)"),
            icon=self.create_icon('ipython_console'),
            triggered=self.create_cython_client,
        )

        for item in [
                create_pylab_action,
                create_sympy_action,
                create_cython_action]:
            self.add_item_to_menu(
                item,
                menu=self.special_console_menu,
                section=IPythonConsoleWidgetConsolesMenusSection.Main,
            )

        # Widgets for the tab corner
        self.reset_button = self.create_toolbutton(
            'reset',
            text=_("Remove all variables"),
            tip=_("Remove all variables from kernel namespace"),
            icon=self.create_icon("editdelete"),
            triggered=self.reset_namespace,
        )
        self.stop_button = self.create_toolbutton(
            'interrupt',
            text=_("Interrupt kernel"),
            tip=_("Interrupt kernel"),
            icon=self.create_icon('stop'),
            triggered=self.interrupt_kernel,
        )
        self.time_label = QLabel("")

        # Add tab corner widgets.
        self.add_corner_widget('reset', self.reset_button)
        self.add_corner_widget('start_interrupt', self.stop_button)
        self.add_corner_widget('timer', self.time_label)

        # Create IPython documentation menu
        self.ipython_menu = self.create_menu(
            menu_id=IPythonConsoleWidgetOptionsMenus.Documentation,
            title=_("IPython documentation"))
        intro_action = self.create_action(
            IPythonConsoleWidgetActions.IPythonDocumentation,
            text=_("Intro to IPython"),
            triggered=self.show_intro
        )
        quickref_action = self.create_action(
            IPythonConsoleWidgetActions.QuickReference,
            text=_("Quick reference"),
            triggered=self.show_quickref
        )
        guiref_action = self.create_action(
            IPythonConsoleWidgetActions.ConsoleHelp,
            text=_("Console help"),
            triggered=self.show_guiref
        )

        for help_action in [
                intro_action, guiref_action, quickref_action]:
            self.ipython_menu.add_action(help_action)

    def set_show_elapsed_time_current_client(self, state):
        if self.get_current_client():
            client = self.get_current_client()
            client.set_show_elapsed_time(state)
            self.refresh_container()

    def update_actions(self):
        client = self.get_current_client()
        if client is not None:
            executing = client.is_client_executing()
            self.interrupt_action.setEnabled(executing)
            self.stop_button.setEnabled(executing)

    # ---- GUI options
    @on_conf_change(section='help', option='connect/ipython_console')
    def change_clients_help_connection(self, value):
        for idx, client in enumerate(self.clients):
            self._change_client_conf(
                client,
                client.get_control().set_help_enabled,
                value)

    @on_conf_change(section='appearance', option=['selected', 'ui_theme'])
    def change_clients_color_scheme(self, option, value):
        if option == 'ui_theme':
            value = self.get_conf('selected', section='appearance')

        for idx, client in enumerate(self.clients):
            self._change_client_conf(
                client,
                client.set_color_scheme,
                value)

    @on_conf_change(option='show_elapsed_time')
    def change_clients_show_elapsed_time(self, value):
        for idx, client in enumerate(self.clients):
            self._change_client_conf(
                client,
                client.set_show_elapsed_time,
                value)
        if self.get_current_client():
            self.refresh_container()

    @on_conf_change(option='show_reset_namespace_warning')
    def change_clients_show_reset_namespace_warning(self, value):
        for idx, client in enumerate(self.clients):
            def change_client_reset_warning(value=value):
                client.reset_warning = value
            self._change_client_conf(
                client,
                change_client_reset_warning,
                value)

    @on_conf_change(option='ask_before_restart')
    def change_clients_ask_before_restart(self, value):
        for idx, client in enumerate(self.clients):
            def change_client_ask_before_restart(value=value):
                client.ask_before_restart = value
            self._change_client_conf(
                client,
                change_client_ask_before_restart,
                value)

    @on_conf_change(option='ask_before_closing')
    def change_clients_ask_before_closing(self, value):
        for idx, client in enumerate(self.clients):
            def change_client_ask_before_closing(value=value):
                client.ask_before_closing = value
            self._change_client_conf(
                client,
                change_client_ask_before_closing,
                value)

    @on_conf_change(option='show_calltips')
    def change_clients_show_calltips(self, value):
        for idx, client in enumerate(self.clients):
            self._change_client_conf(
                client,
                client.shellwidget.set_show_calltips,
                value)

    @on_conf_change(option='buffer_size')
    def change_clients_buffer_size(self, value):
        for idx, client in enumerate(self.clients):
            self._change_client_conf(
                client,
                client.shellwidget.set_buffer_size,
                value)

    @on_conf_change(option='completion_type')
    def change_clients_completion_type(self, value):
        for idx, client in enumerate(self.clients):
            self._change_client_conf(
                client,
                client.shellwidget._set_completion_widget,
                COMPLETION_WIDGET_TYPE[value])

    # ---- Advanced GUI options
    @on_conf_change(option='in_prompt')
    def change_clients_in_prompt(self, value):
        if bool(value):
            for idx, client in enumerate(self.clients):
                self._change_client_conf(
                    client,
                    client.shellwidget.set_in_prompt,
                    value)

    @on_conf_change(option='out_prompt')
    def change_clients_out_prompt(self, value):
        if bool(value):
            for idx, client in enumerate(self.clients):
                self._change_client_conf(
                    client,
                    client.shellwidget.set_out_prompt,
                    value)

    # ---- Advanced options
    @on_conf_change(option='greedy_completer')
    def change_clients_greedy_completer(self, value):
        for idx, client in enumerate(self.clients):
            self._change_client_conf(
                client,
                client.shellwidget.set_greedy_completer,
                value)

    @on_conf_change(option='jedi_completer')
    def change_clients_jedi_completer(self, value):
        for idx, client in enumerate(self.clients):
            self._change_client_conf(
                client,
                client.shellwidget.set_jedi_completer,
                value)

    @on_conf_change(option='autocall')
    def change_clients_autocall(self, value):
        for idx, client in enumerate(self.clients):
            self._change_client_conf(
                client,
                client.shellwidget.set_autocall,
                value)

    # ---- Debugging options
    @on_conf_change(option='pdb_ignore_lib')
    def change_clients_pdb_ignore_lib(self, value):
        for idx, client in enumerate(self.clients):
            self._change_client_conf(
                client,
                client.shellwidget.set_pdb_ignore_lib,
                value)

    @on_conf_change(option='pdb_execute_events')
    def change_clients_pdb_execute_events(self, value):
        for idx, client in enumerate(self.clients):
            self._change_client_conf(
                client,
                client.shellwidget.set_pdb_execute_events,
                value)

    @on_conf_change(option='pdb_use_exclamation_mark')
    def change_clients_pdb_use_exclamation_mark(self, value):
        for idx, client in enumerate(self.clients):
            self._change_client_conf(
                client,
                client.shellwidget.set_pdb_use_exclamation_mark,
                value)

    @on_conf_change(option=[
        'symbolic_math', 'hide_cmd_windows',
        'startup/run_lines', 'startup/use_run_file', 'startup/run_file',
        'pylab', 'pylab/backend', 'pylab/autoload',
        'pylab/inline/figure_format', 'pylab/inline/resolution',
        'pylab/inline/width', 'pylab/inline/height',
        'pylab/inline/bbox_inches'])
    def change_possible_restart_and_mpl_conf(self, option, value):
        """
        Apply options that possibly require a kernel restart or related to
        Matplotlib inline backend options.
        """
        # Check that we are not triggering validations in the initial
        # notification sent when Spyder is starting or when another option
        # already required a restart and the restart dialog was shown
        if not self._testing:
            if option in self.initial_conf_options:
                self.initial_conf_options.remove(option)
                return

        restart_needed = False
        restart_options = []
        # Startup options (needs a restart)
        run_lines_n = 'startup/run_lines'
        use_run_file_n = 'startup/use_run_file'
        run_file_n = 'startup/run_file'

        # Graphic options
        pylab_n = 'pylab'
        pylab_o = self.get_conf(pylab_n)
        pylab_backend_n = 'pylab/backend'

        # Advanced options (needs a restart)
        symbolic_math_n = 'symbolic_math'
        hide_cmd_windows_n = 'hide_cmd_windows'

        restart_options += [run_lines_n, use_run_file_n, run_file_n,
                            symbolic_math_n, hide_cmd_windows_n]
        restart_needed = option in restart_options

        inline_backend = 0
        pylab_restart = False
        clients_backend_require_restart = [False] * len(self.clients)
        current_client = self.get_current_client()
        current_client_backend_require_restart = False
        if pylab_o and pylab_backend_n == option and current_client:
            pylab_backend_o = self.get_conf(pylab_backend_n)

            # Check if clients require a restart due to a change in
            # interactive backend.
            clients_backend_require_restart = []
            for client in self.clients:
                interactive_backend = (
                    client.shellwidget.get_mpl_interactive_backend())

                if (
                    # No restart is needed if the new backend is inline
                    pylab_backend_o != inline_backend and
                    # There was an error getting the interactive backend in
                    # the kernel, so we can't proceed.
                    interactive_backend is not None and
                    # There has to be an interactive backend (i.e. different
                    # from inline) set in the kernel before. Else, a restart
                    # is not necessary.
                    interactive_backend != inline_backend and
                    # The interactive backend to switch to has to be different
                    # from the current one
                    interactive_backend != pylab_backend_o
                ):
                    clients_backend_require_restart.append(True)

                    # Detect if current client requires restart
                    if id(client) == id(current_client):
                        current_client_backend_require_restart = True

                        # For testing
                        if self._testing:
                            os.environ['BACKEND_REQUIRE_RESTART'] = 'true'
                else:
                    clients_backend_require_restart.append(False)

            pylab_restart = any(clients_backend_require_restart)

        if (restart_needed or pylab_restart) and not running_under_pytest():
            self.initial_conf_options = self.get_conf_options()
            self.initial_conf_options.remove(option)
            restart_dialog = ConsoleRestartDialog(self)
            restart_dialog.exec_()
            (restart_all, restart_current,
             no_restart) = restart_dialog.get_action_value()
        else:
            restart_all = False
            restart_current = False
            no_restart = True

        # Apply settings
        options = {option: value}
        for idx, client in enumerate(self.clients):
            restart = (
                (pylab_restart and clients_backend_require_restart[idx]) or
                restart_needed
            )

            if not (restart and restart_all) or no_restart:
                sw = client.shellwidget
                if sw.is_debugging() and sw._executing:
                    # Apply conf when the next Pdb prompt is available
                    def change_client_mpl_conf(o=options, c=client):
                        self._change_client_mpl_conf(o, c)
                        sw.sig_pdb_prompt_ready.disconnect(
                            change_client_mpl_conf)

                    sw.sig_pdb_prompt_ready.connect(change_client_mpl_conf)
                else:
                    self._change_client_mpl_conf(options, client)
            elif restart and restart_all:
                current_ask_before_restart = client.ask_before_restart
                client.ask_before_restart = False
                client.restart_kernel()
                client.ask_before_restart = current_ask_before_restart

        if (((pylab_restart and current_client_backend_require_restart)
             or restart_needed) and restart_current and current_client):
            current_client_ask_before_restart = (
                current_client.ask_before_restart)
            current_client.ask_before_restart = False
            current_client.restart_kernel()
            current_client.ask_before_restart = (
                current_client_ask_before_restart)

    # ---- Private methods
    # -------------------------------------------------------------------------
    def _change_client_conf(self, client, client_conf_func, value):
        """
        Change a client configuration option, taking into account if it is
        in a debugging session.

        Parameters
        ----------
        client : ClientWidget
            Client to update configuration.
        client_conf_func : Callable
            Client method to use to change the configuration.
        value : any
            New value for the client configuration.

        Returns
        -------
        None.

        """
        sw = client.shellwidget
        if not client.is_client_executing():
            client_conf_func(value)
        elif client.shellwidget.is_debugging():
            def change_conf(c=client, ccf=client_conf_func, value=value):
                ccf(value)
                c.shellwidget.sig_pdb_prompt_ready.disconnect(change_conf)
            sw.sig_pdb_prompt_ready.connect(change_conf)
        else:
            def change_conf(c=client, ccf=client_conf_func, value=value):
                ccf(value)
                c.shellwidget.sig_prompt_ready.disconnect(change_conf)
            sw.sig_prompt_ready.connect(change_conf)

    def _change_client_mpl_conf(self, options, client):
        """Apply Matplotlib related configurations to a client."""
        # Matplotlib options
        pylab_n = 'pylab'
        pylab_o = self.get_conf(pylab_n)
        pylab_autoload_n = 'pylab/autoload'
        pylab_backend_n = 'pylab/backend'
        inline_backend_figure_format_n = 'pylab/inline/figure_format'
        inline_backend_resolution_n = 'pylab/inline/resolution'
        inline_backend_width_n = 'pylab/inline/width'
        inline_backend_height_n = 'pylab/inline/height'
        inline_backend_bbox_inches_n = 'pylab/inline/bbox_inches'

        # Client widgets
        sw = client.shellwidget
        if pylab_o:
            if pylab_backend_n in options or pylab_autoload_n in options:
                pylab_autoload_o = self.get_conf(pylab_autoload_n)
                pylab_backend_o = self.get_conf(pylab_backend_n)
                sw.set_matplotlib_backend(pylab_backend_o, pylab_autoload_o)
            if inline_backend_figure_format_n in options:
                inline_backend_figure_format_o = self.get_conf(
                    inline_backend_figure_format_n)
                sw.set_mpl_inline_figure_format(inline_backend_figure_format_o)
            if inline_backend_resolution_n in options:
                inline_backend_resolution_o = self.get_conf(
                    inline_backend_resolution_n)
                sw.set_mpl_inline_resolution(inline_backend_resolution_o)
            if (inline_backend_width_n in options or
                    inline_backend_height_n in options):
                inline_backend_width_o = self.get_conf(
                    inline_backend_width_n)
                inline_backend_height_o = self.get_conf(
                    inline_backend_height_n)
                sw.set_mpl_inline_figure_size(
                    inline_backend_width_o, inline_backend_height_o)
            if inline_backend_bbox_inches_n in options:
                inline_backend_bbox_inches_o = self.get_conf(
                    inline_backend_bbox_inches_n)
                sw.set_mpl_inline_bbox_inches(inline_backend_bbox_inches_o)

    def _init_asyncio_patch(self):
        """
        - This was fixed in Tornado 6.1!
        - Same workaround fix as ipython/ipykernel#564
        - ref: tornadoweb/tornado#2608
        - On Python 3.8+, Tornado 6.0 is not compatible with the default
          asyncio implementation on Windows. Pick the older
          SelectorEventLoopPolicy if the known-incompatible default policy is
          in use.
        - Do this as early as possible to make it a low priority and
          overrideable.
        """
        if os.name == 'nt' and PY38_OR_MORE:
            # Tests on Linux hang if we don't leave this import here.
            import tornado
            if tornado.version_info >= (6, 1):
                return

            import asyncio
            try:
                from asyncio import (
                    WindowsProactorEventLoopPolicy,
                    WindowsSelectorEventLoopPolicy,
                )
            except ImportError:
                # not affected
                pass
            else:
                if isinstance(
                        asyncio.get_event_loop_policy(),
                        WindowsProactorEventLoopPolicy):
                    # WindowsProactorEventLoopPolicy is not compatible
                    # with tornado 6 fallback to the pre-3.8
                    # default of Selector
                    asyncio.set_event_loop_policy(
                        WindowsSelectorEventLoopPolicy())

    def _new_connection_file(self):
        """
        Generate a new connection file

        Taken from jupyter_client/console_app.py
        Licensed under the BSD license
        """
        # Check if jupyter_runtime_dir exists (Spyder addition)
        if not osp.isdir(jupyter_runtime_dir()):
            try:
                os.makedirs(jupyter_runtime_dir())
            except (IOError, OSError):
                return None
        cf = ''
        while not cf:
            ident = str(uuid.uuid4()).split('-')[-1]
            cf = os.path.join(jupyter_runtime_dir(), 'kernel-%s.json' % ident)
            cf = cf if not os.path.exists(cf) else ''
        return cf

    def _shellwidget_started(self, client):
        self.sig_shellwidget_created.emit(client.shellwidget)

    def _shellwidget_deleted(self, client):
        try:
            self.sig_shellwidget_deleted.emit(client.shellwidget)
        except RuntimeError:
            pass

    @Slot()
    def _create_client_for_kernel(self):
        """Create a client connected to an existing kernel"""
        connect_output = KernelConnectionDialog.get_connection_parameters(self)
        (connection_file, hostname, sshkey, password, ok) = connect_output
        if not ok:
            return
        else:
            self.create_client_for_kernel(connection_file, hostname, sshkey,
                                          password)

    # ---- Public API
    # -------------------------------------------------------------------------

    # ---- General
    # -------------------------------------------------------------------------
    def update_font(self, font, rich_font):
        self._font = font
        self._rich_font = rich_font

        if self.enable_infowidget:
            self.infowidget.set_font(rich_font)

        for client in self.clients:
            client.set_font(font)

    def refresh_container(self, give_focus=False):
        """
        Refresh interface depending on the current widget client available.

        Refreshes corner widgets and actions as well as the info widget and
        sets the shellwdiget and client signals
        """
        client = None
        if self.tabwidget.count():
            for instance_client in self.clients:
                try:
                    instance_client.timer.timeout.disconnect()
                except (RuntimeError, TypeError):
                    pass

            client = self.tabwidget.currentWidget()

            # Decide what to show for each client
            if (client.info_page != client.blank_page and
                    self.enable_infowidget):
                # Show info_page if it has content
                client.set_info_page()
                client.shellwidget.hide()
                client.layout.addWidget(self.infowidget)
                self.infowidget.show()
            else:
                if self.enable_infowidget:
                    self.infowidget.hide()
                client.shellwidget.show()

            # Get reference for the control widget of the selected tab
            # and give focus if needed
            control = client.get_control()
            if give_focus:
                control.setFocus()

            if isinstance(control, PageControlWidget):
                self.pager_label.show()
            else:
                self.pager_label.hide()

            # Setup elapsed time
            show_elapsed_time = client.show_elapsed_time
            self.show_time_action.setChecked(show_elapsed_time)
            client.timer.timeout.connect(client.show_time)
        else:
            control = None
        self.find_widget.set_editor(control)

        if client:
            sw = client.shellwidget
            self.sig_pdb_state_changed.emit(
                sw.is_waiting_pdb_input(), sw.get_pdb_last_step())
            self.sig_shellwidget_changed.emit(sw)

        self.update_tabs_text()
        self.update_actions()

    # ---- For tabs
    # -------------------------------------------------------------------------
    def add_tab(self, client, name, filename='', give_focus=True):
        """Add tab."""
        if not isinstance(client, ClientWidget):
            return
        self.clients.append(client)
        index = self.tabwidget.addTab(client, name)
        self.filenames.insert(index, filename)
        self.tabwidget.setCurrentIndex(index)
        if self.dockwidget and give_focus:
            self.sig_switch_to_plugin_requested.emit()
        self.activateWindow()
        client.get_control().setFocus()
        self.update_tabs_text()

    def move_tab(self, index_from, index_to):
        """
        Move tab (tabs themselves have already been moved by the tabwidget).
        """
        filename = self.filenames.pop(index_from)
        client = self.clients.pop(index_from)
        self.filenames.insert(index_to, filename)
        self.clients.insert(index_to, client)
        self.update_tabs_text()

    def disambiguate_fname(self, fname):
        """Generate a file name without ambiguation."""
        files_path_list = [filename for filename in self.filenames
                           if filename]
        return sourcecode.disambiguate_fname(files_path_list, fname)

    def update_tabs_text(self):
        """Update the text from the tabs."""
        # This is needed to prevent that hanged consoles make reference
        # to an index that doesn't exist. See spyder-ide/spyder#4881.
        try:
            for index, fname in enumerate(self.filenames):
                client = self.clients[index]
                if fname:
                    self.rename_client_tab(client,
                                           self.disambiguate_fname(fname))
                else:
                    self.rename_client_tab(client, None)
        except IndexError:
            pass

    def rename_client_tab(self, client, given_name):
        """Rename a client's tab."""
        index = self.get_client_index_from_id(id(client))

        if given_name is not None:
            client.given_name = given_name

        self.tabwidget.setTabText(index, client.get_name())

    def rename_tabs_after_change(self, given_name):
        """Rename tabs after a change in name."""
        client = self.get_current_client()

        # Prevent renames that want to assign the same name of
        # a previous tab
        repeated = False
        for cl in self.clients:
            if id(client) != id(cl) and given_name == cl.given_name:
                repeated = True
                break

        # Rename current client tab to add str_id
        if client.allow_rename and u'/' not in given_name and not repeated:
            self.rename_client_tab(client, given_name)
        else:
            self.rename_client_tab(client, None)

        # Rename related clients
        if client.allow_rename and u'/' not in given_name and not repeated:
            for cl in self.get_related_clients(client):
                self.rename_client_tab(cl, given_name)

    def tab_name_editor(self):
        """Trigger the tab name editor."""
        index = self.tabwidget.currentIndex()
        self.tabwidget.tabBar().tab_name_editor.edit_tab(index)

    # --- For clients
    # -------------------------------------------------------------------------

    # ---- For magics and configurations
    @Slot(object, object)
    def edit_file(self, filename, line):
        """Handle %edit magic petitions."""
        if not osp.isfile(filename):
            self.sig_edit_new.emit(filename)
        if encoding.is_text_file(filename):
            # The default line number sent by ipykernel is always the last
            # one, but we prefer to use the first.
            self.sig_edit_goto_requested.emit(filename, 1, '')

    def config_options(self):
        """
        Generate a Trailets Config instance for shell widgets using our
        config system

        This lets us create each widget with its own config
        """
        # ---- Jupyter config ----
        try:
            full_cfg = load_pyconfig_files(['jupyter_qtconsole_config.py'],
                                           jupyter_config_dir())

            # From the full config we only select the JupyterWidget section
            # because the others have no effect here.
            cfg = Config({'JupyterWidget': full_cfg.JupyterWidget})
        except Exception:
            cfg = Config()

        # ---- Spyder config ----
        spy_cfg = Config()

        # Make the pager widget a rich one (i.e a QTextEdit)
        spy_cfg.JupyterWidget.kind = 'rich'

        # Gui completion widget
        completion_type_o = self.get_conf('completion_type')
        completions = COMPLETION_WIDGET_TYPE
        spy_cfg.JupyterWidget.gui_completion = completions[completion_type_o]

        # Calltips
        calltips_o = self.get_conf('show_calltips')
        spy_cfg.JupyterWidget.enable_calltips = calltips_o

        # Buffer size
        buffer_size_o = self.get_conf('buffer_size')
        spy_cfg.JupyterWidget.buffer_size = buffer_size_o

        # Prompts
        in_prompt_o = self.get_conf('in_prompt')
        out_prompt_o = self.get_conf('out_prompt')
        if bool(in_prompt_o):
            spy_cfg.JupyterWidget.in_prompt = in_prompt_o
        if bool(out_prompt_o):
            spy_cfg.JupyterWidget.out_prompt = out_prompt_o

        # Style
        color_scheme = self.get_conf('selected', section='appearance')
        style_sheet = create_qss_style(color_scheme)[0]
        spy_cfg.JupyterWidget.style_sheet = style_sheet
        spy_cfg.JupyterWidget.syntax_style = color_scheme

        # Merge QtConsole and Spyder configs. Spyder prefs will have
        # prevalence over QtConsole ones
        cfg._merge(spy_cfg)
        return cfg

    def interpreter_versions(self):
        """Python and IPython versions used by clients"""
        if self.get_conf('default', section='main_interpreter'):
            from IPython.core import release
            versions = dict(
                python_version=sys.version,
                ipython_version=release.version
            )
        else:
            import subprocess
            versions = {}
            pyexec = self.get_conf('executable', section='main_interpreter')
            py_cmd = u'%s -c "import sys; print(sys.version)"' % pyexec
            ipy_cmd = (
                u'%s -c "import IPython.core.release as r; print(r.version)"'
                % pyexec
            )
            for cmd in [py_cmd, ipy_cmd]:
                try:
                    # Use clean environment
                    proc = programs.run_shell_command(cmd, env={})
                    output, _err = proc.communicate()
                except subprocess.CalledProcessError:
                    output = ''
                output = output.decode().split('\n')[0].strip()
                if 'IPython' in cmd:
                    versions['ipython_version'] = output
                else:
                    versions['python_version'] = output

        return versions

    def additional_options(self, is_pylab=False, is_sympy=False):
        """
        Additional options for shell widgets that are not defined
        in JupyterWidget config options
        """
        options = dict(
            pylab=self.get_conf('pylab'),
            autoload_pylab=self.get_conf('pylab/autoload'),
            sympy=self.get_conf('symbolic_math'),
            show_banner=self.get_conf('show_banner')
        )

        if is_pylab is True:
            options['autoload_pylab'] = True
            options['sympy'] = False
        if is_sympy is True:
            options['autoload_pylab'] = False
            options['sympy'] = True

        return options

    # ---- For client widgets
    def set_client_elapsed_time(self, client):
        """Set elapsed time for slave clients."""
        related_clients = self.get_related_clients(client)
        for cl in related_clients:
            if cl.timer is not None:
                client.t0 = cl.t0
                client.timer.timeout.connect(client.show_time)
                client.timer.start(1000)
                break

    def get_focus_client(self):
        """Return current client with focus, if any"""
        widget = QApplication.focusWidget()
        for client in self.clients:
            if widget is client or widget is client.get_control():
                return client

    def get_current_client(self):
        """Return the currently selected client"""
        client = self.tabwidget.currentWidget()
        if client is not None:
            return client

    def get_current_shellwidget(self):
        """Return the shellwidget of the current client"""
        client = self.get_current_client()
        if client is not None:
            return client.shellwidget

    @Slot()
    @Slot(bool)
    @Slot(str)
    @Slot(bool, str)
    @Slot(bool, bool)
    @Slot(bool, str, bool)
    def create_new_client(self, give_focus=True, filename='', is_cython=False,
                          is_pylab=False, is_sympy=False, given_name=None,
                          cache=True):
        """Create a new client"""
        self.master_clients += 1
        client_id = dict(int_id=str(self.master_clients),
                         str_id='A')
        std_dir = self._test_dir if self._test_dir else None
        cf, km, kc, stderr_obj, stdout_obj = self.get_new_kernel(
            is_cython, is_pylab, is_sympy, std_dir=std_dir, cache=cache)

        if cf is not None:
            fault_obj = StdFile(cf, '.fault', std_dir)
        else:
            fault_obj = None

        show_elapsed_time = self.get_conf('show_elapsed_time')
        reset_warning = self.get_conf('show_reset_namespace_warning')
        ask_before_restart = self.get_conf('ask_before_restart')
        ask_before_closing = self.get_conf('ask_before_closing')
        client = ClientWidget(self, id_=client_id,
                              history_filename=get_conf_path('history.py'),
                              config_options=self.config_options(),
                              additional_options=self.additional_options(
                                      is_pylab=is_pylab,
                                      is_sympy=is_sympy),
                              interpreter_versions=self.interpreter_versions(),
                              connection_file=cf,
                              context_menu_actions=self.context_menu_actions,
                              show_elapsed_time=show_elapsed_time,
                              reset_warning=reset_warning,
                              given_name=given_name,
                              give_focus=give_focus,
                              ask_before_restart=ask_before_restart,
                              ask_before_closing=ask_before_closing,
                              css_path=self.css_path,
                              handlers=self.registered_spyder_kernel_handlers,
                              stderr_obj=stderr_obj,
                              stdout_obj=stdout_obj,
                              fault_obj=fault_obj)

        self.add_tab(
            client, name=client.get_name(), filename=filename,
            give_focus=give_focus)

        if cf is None:
            error_msg = self.PERMISSION_ERROR_MSG.format(jupyter_runtime_dir())
            client.show_kernel_error(error_msg)
            return

        # Check if ipykernel is present in the external interpreter.
        # Else we won't be able to create a client
        if not self.get_conf('default', section='main_interpreter'):
            pyexec = self.get_conf('executable', section='main_interpreter')
            has_spyder_kernels = programs.is_module_installed(
                'spyder_kernels',
                interpreter=pyexec,
                version=SPYDER_KERNELS_VERSION)
            if not has_spyder_kernels and not running_under_pytest():
                client.show_kernel_error(
                    _("The Python environment or installation whose "
                      "interpreter is located at"
                      "<pre>"
                      "    <tt>{0}</tt>"
                      "</pre>"
                      "doesn't have the <tt>spyder-kernels</tt> module or the "
                      "right version of it installed ({1}). "
                      "Without this module is not possible for Spyder to "
                      "create a console for you.<br><br>"
                      "You can install it by activating your environment (if "
                      "necessary) and then running in a system terminal:"
                      "<pre>"
                      "    <tt>{2}</tt>"
                      "</pre>"
                      "or"
                      "<pre>"
                      "    <tt>{3}</tt>"
                      "</pre>").format(
                          pyexec,
                          SPYDER_KERNELS_VERSION_MSG,
                          SPYDER_KERNELS_CONDA,
                          SPYDER_KERNELS_PIP
                      )
                )
                return

        self.connect_client_to_kernel(client, km, kc)
        if client.shellwidget.kernel_manager is None:
            return
        self.register_client(client, give_focus=give_focus)

    def create_client_for_kernel(self, connection_file, hostname, sshkey,
                                 password):
        """Create a client connected to an existing kernel."""
        # Verifying if the connection file exists
        try:
            cf_path = osp.dirname(connection_file)
            cf_filename = osp.basename(connection_file)
            # To change a possible empty string to None
            cf_path = cf_path if cf_path else None
            connection_file = find_connection_file(filename=cf_filename,
                                                   path=cf_path)
            if os.path.splitext(connection_file)[1] != ".json":
                # There might be a file with the same id in the path.
                connection_file = find_connection_file(
                    filename=cf_filename + ".json", path=cf_path)
        except (IOError, UnboundLocalError):
            QMessageBox.critical(self, _('IPython'),
                                 _("Unable to connect to "
                                   "<b>%s</b>") % connection_file)
            return

        # Getting the master id that corresponds to the client
        # (i.e. the i in i/A)
        master_id = None
        given_name = None
        is_external_kernel = True
        known_spyder_kernel = False
        slave_ord = ord('A') - 1
        kernel_manager = None
        stderr_obj = None
        stdout_obj = None
        fault_obj = None

        for cl in self.clients:
            if connection_file in cl.connection_file:
                if cl.get_kernel() is not None:
                    kernel_manager = cl.get_kernel()
                connection_file = cl.connection_file
                if master_id is None:
                    master_id = cl.id_['int_id']
                    is_external_kernel = cl.shellwidget.is_external_kernel
                    known_spyder_kernel = cl.shellwidget.is_spyder_kernel
                    if cl.stderr_obj:
                        stderr_obj = cl.stderr_obj.copy()
                    if cl.stdout_obj:
                        stdout_obj = cl.stdout_obj.copy()
                    if cl.fault_obj:
                        fault_obj = cl.fault_obj.copy()
                given_name = cl.given_name
                new_slave_ord = ord(cl.id_['str_id'])
                if new_slave_ord > slave_ord:
                    slave_ord = new_slave_ord

        # If we couldn't find a client with the same connection file,
        # it means this is a new master client
        if master_id is None:
            self.master_clients += 1
            master_id = str(self.master_clients)

        # Set full client name
        client_id = dict(int_id=master_id,
                         str_id=chr(slave_ord + 1))

        # Creating the client
        show_elapsed_time = self.get_conf('show_elapsed_time')
        reset_warning = self.get_conf('show_reset_namespace_warning')
        ask_before_restart = self.get_conf('ask_before_restart')
        client = ClientWidget(self,
                              id_=client_id,
                              given_name=given_name,
                              history_filename=get_conf_path('history.py'),
                              config_options=self.config_options(),
                              additional_options=self.additional_options(),
                              interpreter_versions=self.interpreter_versions(),
                              connection_file=connection_file,
                              context_menu_actions=self.context_menu_actions,
                              hostname=hostname,
                              is_external_kernel=is_external_kernel,
                              is_spyder_kernel=known_spyder_kernel,
                              show_elapsed_time=show_elapsed_time,
                              reset_warning=reset_warning,
                              ask_before_restart=ask_before_restart,
                              css_path=self.css_path,
                              handlers=self.registered_spyder_kernel_handlers,
                              stderr_obj=stderr_obj,
                              stdout_obj=stdout_obj,
                              fault_obj=fault_obj)

        # Create kernel client
        kernel_client = SpyderKernelClient(connection_file=connection_file)

        # This is needed for issue spyder-ide/spyder#9304.
        try:
            kernel_client.load_connection_file()
        except Exception as e:
            QMessageBox.critical(self, _('Connection error'),
                                 _("An error occurred while trying to load "
                                   "the kernel connection file. The error "
                                   "was:\n\n") + str(e))
            return

        if hostname is not None:
            try:
                connection_info = dict(
                    ip=kernel_client.ip,
                    shell_port=kernel_client.shell_port,
                    iopub_port=kernel_client.iopub_port,
                    stdin_port=kernel_client.stdin_port,
                    hb_port=kernel_client.hb_port,
                    control_port=kernel_client.control_port)
                newports = self.tunnel_to_kernel(connection_info, hostname,
                                                 sshkey, password)
                (kernel_client.shell_port,
                 kernel_client.iopub_port,
                 kernel_client.stdin_port,
                 kernel_client.hb_port,
                 kernel_client.control_port) = newports
            except Exception as e:
                QMessageBox.critical(self, _('Connection error'),
                                     _("Could not open ssh tunnel. The "
                                       "error was:\n\n") + str(e))
                return

        # Assign kernel manager and client to shellwidget
        kernel_client.start_channels()
        shellwidget = client.shellwidget
        shellwidget.set_kernel_client_and_manager(
            kernel_client, kernel_manager)
        shellwidget.sig_exception_occurred.connect(
            self.sig_exception_occurred)

        if not known_spyder_kernel:
            shellwidget.sig_is_spykernel.connect(
                self.connect_external_spyder_kernel)
            shellwidget.check_spyder_kernel()

        self.sig_shellwidget_created.emit(shellwidget)
        kernel_client.stopped_channels.connect(
            lambda: self.sig_shellwidget_deleted.emit(shellwidget))

        # Set elapsed time, if possible
        if not is_external_kernel:
            self.set_client_elapsed_time(client)

        # Adding a new tab for the client
        self.add_tab(client, name=client.get_name())

        # Register client
        self.register_client(client)

    def create_pylab_client(self):
        """Force creation of Pylab client"""
        self.create_new_client(is_pylab=True, given_name="Pylab")

    def create_sympy_client(self):
        """Force creation of SymPy client"""
        self.create_new_client(is_sympy=True, given_name="SymPy")

    def create_cython_client(self):
        """Force creation of Cython client"""
        self.create_new_client(is_cython=True, given_name="Cython")

    def get_new_kernel(self, is_cython=False, is_pylab=False,
                       is_sympy=False, std_dir=None, cache=True):
        """Get a new kernel, and cache one for next time."""
        # Cache another kernel for next time.
        kernel_spec = self.create_kernel_spec(
            is_cython=is_cython,
            is_pylab=is_pylab,
            is_sympy=is_sympy
        )

        new_kernel = self.create_new_kernel(kernel_spec, std_dir)

        if new_kernel[2] is None or not cache:
            # error or remove/don't use cache if requested
            self.close_cached_kernel()
            return new_kernel

        # Check cached kernel has the same configuration as is being asked
        cached_kernel = None
        if self._cached_kernel_properties is not None:
            (cached_spec,
             cached_env,
             cached_argv,
             cached_dir,
             cached_kernel) = self._cached_kernel_properties
            # Call interrupt_mode so the dict will be the same
            kernel_spec.interrupt_mode
            cached_spec.interrupt_mode
            valid = (std_dir == cached_dir
                     and cached_spec.__dict__ == kernel_spec.__dict__
                     and kernel_spec.argv == cached_argv
                     and kernel_spec.env == cached_env)
            if not valid:
                # Close the kernel
                self.close_cached_kernel()
                cached_kernel = None

        # Cache the new kernel
        self._cached_kernel_properties = (
            kernel_spec,
            kernel_spec.env,
            kernel_spec.argv,
            std_dir,
            new_kernel)

        if cached_kernel is None:
            return self.create_new_kernel(kernel_spec, std_dir)

        return cached_kernel

    def close_cached_kernel(self):
        """Close the cached kernel."""
        if self._cached_kernel_properties is None:
            return
        cached_kernel = self._cached_kernel_properties[-1]
        _, kernel_manager, _, stderr_obj, stdout_obj = cached_kernel
        kernel_manager.stop_restarter()
        kernel_manager.shutdown_kernel(now=True)
        self._cached_kernel_properties = None
        if stderr_obj:
            stderr_obj.remove()
        if stdout_obj:
            stdout_obj.remove()

    def create_new_kernel(self, kernel_spec, std_dir=None):
        """Create a new kernel."""
        connection_file = self._new_connection_file()
        if connection_file is None:
            return None, None, None, None, None

        stderr_obj = None
        stderr_handle = None
        stdout_obj = None
        stdout_handle = None
        if not self._test_no_stderr:
            stderr_obj = StdFile(connection_file, '.stderr', std_dir)
            stderr_handle = stderr_obj.handle
            stdout_obj = StdFile(connection_file, '.stdout', std_dir)
            stdout_handle = stdout_obj.handle

        km, kc = self.create_kernel_manager_and_kernel_client(
            connection_file,
            stderr_handle,
            stdout_handle,
            kernel_spec,
        )
        return connection_file, km, kc, stderr_obj, stdout_obj

    def connect_client_to_kernel(self, client, km, kc):
        """Connect a client to its kernel."""
        # An error occurred if this is True
        if isinstance(km, str) and kc is None:
            client.shellwidget.kernel_manager = None
            client.show_kernel_error(km)
            return

        # This avoids a recurrent, spurious NameError when running our
        # tests in our CIs
        if not self._testing:
            kc.stopped_channels.connect(
                lambda c=client: self._shellwidget_deleted(c))

        kc.start_channels(shell=True, iopub=True)

        shellwidget = client.shellwidget
        shellwidget.set_kernel_client_and_manager(kc, km)

        shellwidget.sig_exception_occurred.connect(
            self.sig_exception_occurred)

        # _shellwidget_started() – which emits sig_shellwidget_created() – must
        # be called *after* set_kernel_client_and_manager() has been called.
        # This is required so that plugins can rely on a initialized shell
        # widget in their implementation of
        # ShellConnectMainWidget.create_new_widget() (e.g. if they need to
        # communicate with the kernel using the shell widget kernel client).
        #
        # NOTE kc.started_channels() signal must not be used to emit
        # sig_shellwidget_created(): kc.start_channels()
        # (QtKernelClientMixin.start_channels() from qtconsole module) emits the
        # started_channels() signal. Slots connected to this signal are called
        # directly from within start_channels() [1], i.e. before the shell
        # widget’s initialization by set_kernel_client_and_manager().
        #
        # [1] Assuming no threads are involved, i.e. the signal-slot connection
        # type is Qt.DirectConnection.
        self._shellwidget_started(client)


    @Slot(str)
    def create_client_from_path(self, path):
        """Create a client with its cwd pointing to path."""
        self.create_new_client()
        sw = self.get_current_shellwidget()
        sw.set_cwd(path)

    def create_client_for_file(self, filename, is_cython=False):
        """Create a client to execute code related to a file."""
        # Create client
        self.create_new_client(filename=filename, is_cython=is_cython)

        # Don't increase the count of master clients
        self.master_clients -= 1

        # Rename client tab with filename
        client = self.get_current_client()
        client.allow_rename = False
        tab_text = self.disambiguate_fname(filename)
        self.rename_client_tab(client, tab_text)

    def get_client_for_file(self, filename):
        """Get client associated with a given file."""
        client = None
        for idx, cl in enumerate(self.clients):
            if self.filenames[idx] == filename:
                self.tabwidget.setCurrentIndex(idx)
                client = cl
                break
        return client

    def register_client(self, client, give_focus=True):
        """Register new client"""
        client.configure_shellwidget(give_focus=give_focus)

        # Local vars
        shellwidget = client.shellwidget
        control = shellwidget._control

        # Create new clients with Ctrl+T shortcut
        shellwidget.new_client.connect(self.create_new_client)

        # For tracebacks
        control.sig_go_to_error_requested.connect(self.go_to_error)

        # For help requests
        control.sig_help_requested.connect(self.sig_help_requested)

        shellwidget.sig_pdb_step.connect(
            lambda fname, lineno, shellwidget=shellwidget:
            self.pdb_has_stopped(fname, lineno, shellwidget))
        shellwidget.sig_pdb_state_changed.connect(self.sig_pdb_state_changed)

        # To handle %edit magic petitions
        shellwidget.custom_edit_requested.connect(self.edit_file)

        # Connect client to history log
        self.sig_history_requested.emit(client.history_filename)
        client.sig_append_to_history_requested.connect(
            self.sig_append_to_history_requested)

        # Set font for client
        client.set_font(self._font)

        # Set editor for the find widget
        self.find_widget.set_editor(control)

        # Connect to working directory
        shellwidget.sig_working_directory_changed.connect(
            self.working_directory_changed)

        # Connect client execution state to be reflected in the interface
        client.sig_execution_state_changed.connect(self.update_actions)

        # Show time label
        client.sig_time_label.connect(self.time_label.setText)

    def close_client(self, index=None, client=None, ask_recursive=True):
        """Close client tab from index or widget (or close current tab)"""
        if not self.tabwidget.count():
            return
        if client is not None:
            if client not in self.clients:
                # Client already closed
                return
            index = self.tabwidget.indexOf(client)
            # if index is not found in tabwidget it's because this client was
            # already closed and the call was performed by the exit callback
            if index == -1:
                return
        if index is None and client is None:
            index = self.tabwidget.currentIndex()
        if index is not None:
            client = self.tabwidget.widget(index)

        # Check if related clients or kernels are opened
        # and eventually ask before closing them
        if not self.mainwindow_close and ask_recursive:
            close_all = True
            if client.ask_before_closing:
                close = QMessageBox.question(
                    self,
                    self._plugin.get_name(),
                    _("Do you want to close this console?"),
                    QMessageBox.Yes | QMessageBox.No)
                if close == QMessageBox.No:
                    return
            if len(self.get_related_clients(client)) > 0:
                close_all = QMessageBox.question(
                    self,
                    self._plugin.get_name(),
                    _("Do you want to close all other consoles connected "
                      "to the same kernel as this one?"),
                    QMessageBox.Yes | QMessageBox.No)

            if close_all == QMessageBox.Yes:
                self.close_related_clients(client)

        # Note: client index may have changed after closing related widgets
        self.tabwidget.removeTab(self.tabwidget.indexOf(client))
        self.clients.remove(client)
        is_last_client = len(self.get_related_clients(client)) == 0
        client.close_client(is_last_client)

        # This is needed to prevent that hanged consoles make reference
        # to an index that doesn't exist. See spyder-ide/spyder#4881
        try:
            self.filenames.pop(index)
        except IndexError:
            pass

        self.update_tabs_text()

        # Create a new client if the console is about to become empty
        if not self.tabwidget.count() and self.create_new_client_if_empty:
            self.create_new_client()

    def close_all_clients(self):
        """
        Perform close actions for each running client.

        Returns
        -------
        bool
            If the closing action was succesful.
        """
        while self.clients:
            client = self.clients.pop()
            is_last_client = len(self.get_related_clients(client)) == 0
            client.close_client(is_last_client)

        # Close all closing shellwidgets.
        ShellWidget.wait_all_shutdown()
        # Close cached kernel
        self.close_cached_kernel()
        self.filenames = []
        return True

    def get_client_index_from_id(self, client_id):
        """Return client index from id"""
        for index, client in enumerate(self.clients):
            if id(client) == client_id:
                return index

    def get_related_clients(self, client, clients_list=None):
        """
        Get all other clients that are connected to the same kernel as `client`
        """
        if clients_list is None:
            clients_list = self.clients
        related_clients = []
        for cl in clients_list:
            if (cl.connection_file == client.connection_file and
                    cl is not client):
                related_clients.append(cl)
        return related_clients

    def close_related_clients(self, client):
        """Close all clients related to *client*, except itself"""
        related_clients = self.get_related_clients(client)
        for client in related_clients:
            self.close_client(client=client, ask_recursive=False)

    def restart(self):
        """
        Restart the console

        This is needed when we switch projects to update PYTHONPATH
        and the selected interpreter
        """
        self.master_clients = 0
        self.create_new_client_if_empty = False
        for i in range(len(self.clients)):
            client = self.clients[-1]
            self.close_client(client=client, ask_recursive=False)
        self.create_new_client(give_focus=False, cache=False)
        self.create_new_client_if_empty = True

    def current_client_inspect_object(self):
        client = self.get_current_client()
        if client:
            client.inspect_object()

    def current_client_clear_line(self):
        client = self.get_current_client()
        if client:
            client.clear_line()

    def current_client_clear_console(self):
        client = self.get_current_client()
        if client:
            client.clear_console()

    def current_client_quit(self):
        client = self.get_current_client()
        if client:
            client.exit_callback()

    def current_client_enter_array_inline(self):
        client = self.get_current_client()
        if client:
            client.enter_array_inline()

    def current_client_enter_array_table(self):
        client = self.get_current_client()
        if client:
            client.enter_array_table()

    # ---- For kernels
    # -------------------------------------------------------------------------
    def register_spyder_kernel_call_handler(self, handler_id, handler):
        """
        Register a callback for it to be available for newly created
        client kernels.

        Parameters
        ----------
        handler_id : str
            Handler name to be registered and that will be used to
            call the respective handler from the Spyder kernel.
        handler : func
            Callback function that will be called when the kernel request
            the handler_id identifier.

        Returns
        -------
        None.
        """
        self.registered_spyder_kernel_handlers[handler_id] = handler

    def unregister_spyder_kernel_call_handler(self, handler_id):
        """
        Unregister and remove a handler to not be added to newly created
        client kernels.

        Parameters
        ----------
        handler_id : str
            Handler name that was registered and will be removed from
            the Spyder kernel available handlers.

        Returns
        -------
        None.
        """
        self.registered_spyder_kernel_handlers.pop(handler_id, None)

    def ssh_tunnel(self, *args, **kwargs):
        if os.name == 'nt':
            return zmqtunnel.paramiko_tunnel(*args, **kwargs)
        else:
            return openssh_tunnel(self, *args, **kwargs)

    def tunnel_to_kernel(self, connection_info, hostname, sshkey=None,
                         password=None, timeout=10):
        """
        Tunnel connections to a kernel via ssh.

        Remote ports are specified in the connection info ci.
        """
        lports = zmqtunnel.select_random_ports(5)
        rports = (connection_info['shell_port'], connection_info['iopub_port'],
                  connection_info['stdin_port'], connection_info['hb_port'],
                  connection_info['control_port'])
        remote_ip = connection_info['ip']
        for lp, rp in zip(lports, rports):
            self.ssh_tunnel(lp, rp, hostname, remote_ip, sshkey, password,
                            timeout)
        return tuple(lports)

    def create_kernel_spec(self, is_cython=False,
                           is_pylab=False, is_sympy=False):
        """Create a kernel spec for our own kernels"""
        return SpyderKernelSpec(is_cython=is_cython,
                                is_pylab=is_pylab,
                                is_sympy=is_sympy)

    def create_kernel_manager_and_kernel_client(self, connection_file,
                                                stderr_handle,
                                                stdout_handle,
                                                kernel_spec):
        """Create kernel manager and client."""
        # Kernel manager
        try:
            kernel_manager = SpyderKernelManager(
                connection_file=connection_file,
                config=None,
                autorestart=True,
            )
        except Exception:
            error_msg = _("The error is:<br><br>"
                          "<tt>{}</tt>").format(traceback.format_exc())
            return (error_msg, None)
        kernel_manager._kernel_spec = kernel_spec

        # Catch any error generated when trying to start the kernel.
        # See spyder-ide/spyder#7302.
        try:
            kernel_manager.start_kernel(stderr=stderr_handle,
                                        stdout=stdout_handle,
                                        env=kernel_spec.env)
        except Exception:
            error_msg = _("The error is:<br><br>"
                          "<tt>{}</tt>").format(traceback.format_exc())
            return (error_msg, None)

        # Kernel client
        kernel_client = kernel_manager.client()

        # Increase time (in seconds) to detect if a kernel is alive.
        # See spyder-ide/spyder#3444.
        kernel_client.hb_channel.time_to_dead = 25.0

        return kernel_manager, kernel_client

    def restart_kernel(self):
        """Restart kernel of current client."""
        client = self.get_current_client()
        if client is not None:
            self.sig_switch_to_plugin_requested.emit()
            client.restart_kernel()

    def reset_namespace(self):
        """Reset namespace of current client."""
        client = self.get_current_client()
        if client is not None:
            self.sig_switch_to_plugin_requested.emit()
            client.reset_namespace()

    def interrupt_kernel(self):
        """Interrupt kernel of current client."""
        client = self.get_current_client()
        if client is not None:
            self.sig_switch_to_plugin_requested.emit()
            client.stop_button_click_handler()

    def connect_external_spyder_kernel(self, shellwidget):
        """Connect to an external Spyder kernel."""
        shellwidget.is_spyder_kernel = True
        shellwidget.spyder_kernel_comm.open_comm(shellwidget.kernel_client)
        self.sig_shellwidget_changed.emit(shellwidget)
        self.sig_external_spyder_kernel_connected.emit(shellwidget)

    # ---- For running and debugging
    # --------------------------------------------------------------------------

    # ---- For general debugging
    def pdb_has_stopped(self, fname, lineno, shellwidget):
        """Python debugger has just stopped at frame (fname, lineno)"""
        # This is a unique form of the sig_edit_goto_requested signal that
        # is intended to prevent keyboard input from accidentally entering the
        # editor during repeated, rapid entry of debugging commands.
        self.sig_edit_goto_requested[str, int, str, bool].emit(
            fname, lineno, '', False)

        # Give focus to console if requested
        if not shellwidget._pdb_focus_to_editor:
            self.activateWindow()
            shellwidget._control.setFocus()

    def set_spyder_breakpoints(self):
        """Set Spyder breakpoints into all clients"""
        for cl in self.clients:
            cl.shellwidget.set_spyder_breakpoints()

<<<<<<< HEAD
=======
    def pdb_execute_command(self, command, focus_to_editor):
        """
        Send command to the pdb kernel if possible.
        """
        sw = self.get_current_shellwidget()
        if sw is not None:
            # Needed to handle an error when kernel_client is None.
            # See spyder-ide/spyder#7578.
            try:
                sw.pdb_execute_command(command, focus_to_editor)
            except AttributeError:
                pass

    def stop_debugging(self):
        """Stop debugging"""
        sw = self.get_current_shellwidget()
        if sw is not None:
            sw.stop_debugging()

>>>>>>> 3e1acccb
    def get_pdb_state(self):
        """Get debugging state of the current console."""
        sw = self.get_current_shellwidget()
        if sw is not None:
            return sw.is_waiting_pdb_input()
        return False

    def get_pdb_last_step(self):
        """Get last pdb step of the current console."""
        sw = self.get_current_shellwidget()
        if sw is not None:
            return sw.get_pdb_last_step()
        return {}

    def check_pdb_state(self):
        """
        Check if actions need to be taken checking the last pdb state.
        """
        pdb_state = self.get_pdb_state()
        if pdb_state:
            pdb_last_step = self.get_pdb_last_step()
            sw = self.get_current_shellwidget()
            if 'fname' in pdb_last_step and sw is not None:
                fname = pdb_last_step['fname']
                line = pdb_last_step['lineno']
                self.pdb_has_stopped(fname, line, sw)

    def print_debug_file_msg(self):
        """Print message in the current console when a file can't be closed."""
        debug_msg = _('The current file cannot be closed because it is '
                      'in debug mode.')
        self.get_current_client().shellwidget.append_html_message(
            debug_msg, before_prompt=True)

    # ---- For cells
    def run_cell(self, code, cell_name, filename, run_cell_copy,
                 focus_to_editor, function='runcell'):
        """Run cell in current or dedicated client."""

        def norm(text):
            return remove_backslashes(str(text))

        self.run_cell_filename = filename

        # Select client to execute code on it
        client = self.get_client_for_file(filename)
        if client is None:
            client = self.get_current_client()

        if client is not None:
            # Internal kernels, use runcell
            if client.get_kernel() is not None and not run_cell_copy:
                line = (str(
                        "{}({}, '{}')").format(
                                str(function),
                                repr(cell_name),
                                norm(filename).replace("'", r"\'")))

            # External kernels and run_cell_copy, just execute the code
            else:
                line = code.strip()

            try:
                self.execute_code(line, set_focus=not focus_to_editor)
            except AttributeError:
                pass

            # This is necessary to prevent raising the console if the editor
            # and console are tabified next to each other and the 'Maintain
            # focus in the editor' option is enabled.
            # Fixes spyder-ide/spyder#17028
            if not focus_to_editor:
                self.sig_switch_to_plugin_requested.emit()
        else:
            # XXX: not sure it can really happen
            QMessageBox.warning(
                self,
                _('Warning'),
                _("No IPython console is currently available "
                  "to run <b>{}</b>.<br><br>Please open a new "
                  "one and try again.").format(osp.basename(filename)),
                QMessageBox.Ok
            )

    def debug_cell(self, code, cell_name, filename, run_cell_copy,
                   focus_to_editor):
        """Debug current cell."""
        self.run_cell(code, cell_name, filename, run_cell_copy,
                      focus_to_editor, 'debugcell')

    # ---- For scripts
    def run_script(self, filename, wdir, args, debug, post_mortem,
                   current_client, clear_variables, console_namespace,
                   focus_to_editor):
        """Run script in current or dedicated client"""
        norm = lambda text: remove_backslashes(str(text))

        # Run Cython files in a dedicated console
        is_cython = osp.splitext(filename)[1] == '.pyx'
        if is_cython:
            current_client = False

        # Select client to execute code on it
        is_new_client = False
        if current_client:
            client = self.get_current_client()
        else:
            client = self.get_client_for_file(filename)
            if client is None:
                self.create_client_for_file(filename, is_cython=is_cython)
                client = self.get_current_client()
                is_new_client = True

        if client is not None:
            # If spyder-kernels, use runfile
            if client.shellwidget.is_spyder_kernel:
                line = "%s('%s'" % ('debugfile' if debug else 'runfile',
                                    norm(filename))
                if args:
                    line += ", args='%s'" % norm(args)
                if wdir:
                    line += ", wdir='%s'" % norm(wdir)
                if post_mortem:
                    line += ", post_mortem=True"
                if console_namespace:
                    line += ", current_namespace=True"
                line += ")"

                if debug:
                    # To keep focus in editor after running debugfile
                    client.shellwidget._pdb_focus_to_editor = focus_to_editor
            else:  # External, non spyder-kernels, use %run
                line = "%run "
                if debug:
                    line += "-d "
                line += "\"%s\"" % str(filename)
                if args:
                    line += " %s" % norm(args)

            try:
                if client.shellwidget._executing:
                    # Don't allow multiple executions when there's
                    # still an execution taking place
                    # Fixes spyder-ide/spyder#7293.
                    pass
                elif current_client:
                    self.execute_code(line, current_client, clear_variables,
                                      set_focus=not focus_to_editor)
                else:
                    if is_new_client:
                        client.shellwidget.silent_execute('%clear')
                    else:
                        client.shellwidget.execute('%clear')
                    client.shellwidget.sig_prompt_ready.connect(
                        lambda: self.execute_code(
                            line, current_client, clear_variables,
                            set_focus=not focus_to_editor
                        )
                    )
            except AttributeError:
                pass

            # Show plugin after execution if focus is going to be given to it.
            if not focus_to_editor:
                self.sig_switch_to_plugin_requested.emit()
        else:
            # XXX: not sure it can really happen
            QMessageBox.warning(
                self,
                _('Warning'),
                _("No IPython console is currently available to run <b>%s</b>."
                  "<br><br>Please open a new one and try again."
                  ) % osp.basename(filename),
                QMessageBox.Ok
            )

    # ---- For working directory and path management
    def set_working_directory(self, new_dir):
        """
        Set current working directory when changed by the Working Directory
        plugin.
        """
        self._current_working_directory = new_dir

    def get_working_directory(self):
        """Get current working directory."""
        return self._current_working_directory

    def set_current_client_working_directory(self, directory):
        """Set current client working directory."""
        shellwidget = self.get_current_shellwidget()
        if shellwidget is not None:
            shellwidget.set_cwd(directory)

    def working_directory_changed(self, dirname):
        """
        Notify that the working directory was changed in the current console
        to other plugins.
        """
        if osp.isdir(dirname):
            self.sig_current_directory_changed.emit(dirname)

    def update_working_directory(self):
        """Update working directory to console cwd."""
        shellwidget = self.get_current_shellwidget()
        if shellwidget is not None:
            shellwidget.update_cwd()

    def update_path(self, path_dict, new_path_dict):
        """Update path on consoles."""
        for client in self.clients:
            shell = client.shellwidget
            if shell is not None:
                shell.update_syspath(path_dict, new_path_dict)

    def get_active_project_path(self):
        """Get the active project path."""
        return self.active_project_path

    def update_active_project_path(self, active_project_path):
        """
        Update the active project path attribute used to set the current
        working directory on the shells in case a project is active

        Parameters
        ----------
        active_project_path : str
            Root path of the active project if any.

        Returns
        -------
        None.
        """
        self.active_project_path = active_project_path

    # ---- For execution
    def execute_code(self, lines, current_client=True, clear_variables=False,
                     set_focus=True):
        """Execute code instructions."""
        sw = self.get_current_shellwidget()
        if sw is not None:
            if not current_client:
                # Clear console and reset namespace for
                # dedicated clients.
                # See spyder-ide/spyder#5748.
                try:
                    sw.sig_prompt_ready.disconnect()
                except TypeError:
                    pass
                sw.reset_namespace(warning=False)
            elif current_client and clear_variables:
                sw.reset_namespace(warning=False)

            # Needed to handle an error when kernel_client is none.
            # See spyder-ide/spyder#6308.
            try:
                sw.execute(str(lines))
            except AttributeError:
                pass

            if set_focus:
                # The `activateWindow` call below needs to be inside this `if`
                # to avoid giving focus to the console when it's undocked,
                # users are running code from the editor and the 'Maintain
                # focus in the editor' option is enabled.
                # Fixes spyder-ide/spyder#3221
                self.activateWindow()

                # Gives focus to the current client
                focus_widget = self.get_focus_widget()
                if focus_widget:
                    focus_widget.setFocus()

    # ---- For error handling
    def go_to_error(self, text):
        """Go to error if relevant"""
        match = get_error_match(str(text))
        if match:
            fname, lnb = match.groups()
            if ("<ipython-input-" in fname and
                    self.run_cell_filename is not None):
                fname = self.run_cell_filename
            # This is needed to fix issue spyder-ide/spyder#9217.
            try:
                self.sig_edit_goto_requested.emit(
                    osp.abspath(fname), int(lnb), '')
            except ValueError:
                pass

    # ---- For documentation and help using the Help plugin
    # ------------------------------------------------------------------------
    @Slot()
    def show_intro(self):
        """Show intro to IPython help"""
        from IPython.core.usage import interactive_usage
        self.sig_render_rich_text_requested.emit(interactive_usage, False)

    @Slot()
    def show_guiref(self):
        """Show qtconsole help"""
        from qtconsole.usage import gui_reference
        self.sig_render_rich_text_requested.emit(gui_reference, True)

    @Slot()
    def show_quickref(self):
        """Show IPython Cheat Sheet"""
        from IPython.core.usage import quick_reference
        self.sig_render_plain_text_requested.emit(quick_reference)<|MERGE_RESOLUTION|>--- conflicted
+++ resolved
@@ -2177,28 +2177,6 @@
         for cl in self.clients:
             cl.shellwidget.set_spyder_breakpoints()
 
-<<<<<<< HEAD
-=======
-    def pdb_execute_command(self, command, focus_to_editor):
-        """
-        Send command to the pdb kernel if possible.
-        """
-        sw = self.get_current_shellwidget()
-        if sw is not None:
-            # Needed to handle an error when kernel_client is None.
-            # See spyder-ide/spyder#7578.
-            try:
-                sw.pdb_execute_command(command, focus_to_editor)
-            except AttributeError:
-                pass
-
-    def stop_debugging(self):
-        """Stop debugging"""
-        sw = self.get_current_shellwidget()
-        if sw is not None:
-            sw.stop_debugging()
-
->>>>>>> 3e1acccb
     def get_pdb_state(self):
         """Get debugging state of the current console."""
         sw = self.get_current_shellwidget()
