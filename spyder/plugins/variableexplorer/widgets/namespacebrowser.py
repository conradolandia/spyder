--- conflicted
+++ resolved
@@ -381,9 +381,6 @@
                     "<br><br><tt>{extensions}</tt>").format(
                         extensions=', '.join(IMPORT_EXT))
             return msg
-<<<<<<< HEAD
-        except (UnpicklingError, RuntimeError, CommError, OSError):
-=======
         except TypeError:
             msg = _(
                 "Spyder is unable to open the file you're trying to load. "
@@ -393,8 +390,7 @@
                 "compatibility between them (e.g. that you're using Numpy 2.x "
                 "in both environments).<br>"
             )
-        except (UnpicklingError, RuntimeError, CommError):
->>>>>>> 02466802
+        except (UnpicklingError, RuntimeError, CommError, OSError):
             return None
 
     def reset_namespace(self):
