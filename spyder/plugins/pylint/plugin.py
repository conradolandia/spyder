<<<<<<< HEAD
# -*- coding: utf-8 -*-
#
# Copyright © Spyder Project Contributors
# Licensed under the terms of the MIT License
# (see spyder/__init__.py for details)

"""
Pylint Code Analysis Plugin.
"""

# Standard library imports
from typing import List

# Third party imports
from qtpy.QtCore import Signal, Slot

# Local imports
from spyder.api.exceptions import SpyderAPIError
from spyder.api.plugins import Plugins, SpyderDockablePlugin
from spyder.api.plugin_registration.decorators import (
    on_plugin_available, on_plugin_teardown)
from spyder.api.translations import get_translation
from spyder.utils.programs import is_module_installed
from spyder.plugins.mainmenu.api import ApplicationMenus
from spyder.plugins.pylint.confpage import PylintConfigPage
from spyder.plugins.pylint.main_widget import PylintWidget
from spyder.plugins.run.api import (
    RunContext, RunConfiguration, PossibleRunResult, run_execute,
    ExtendedRunExecutionParameters, RunExecutor)
from spyder.plugins.editor.api.run import FileRun


# Localization
_ = get_translation("spyder")


class PylintActions:
    AnalyzeCurrentFile = 'run analysis'


class Pylint(SpyderDockablePlugin, RunExecutor):

    NAME = "pylint"
    WIDGET_CLASS = PylintWidget
    CONF_SECTION = NAME
    CONF_WIDGET_CLASS = PylintConfigPage
    REQUIRES = [Plugins.Preferences, Plugins.Editor, Plugins.Run]
    OPTIONAL = [Plugins.MainMenu, Plugins.Projects]
    CONF_FILE = False
    DISABLE_ACTIONS_WHEN_HIDDEN = False

    # --- Signals
    sig_edit_goto_requested = Signal(str, int, str)
    """
    This signal will request to open a file in a given row and column
    using a code editor.

    Parameters
    ----------
    path: str
        Path to file.
    row: int
        Cursor starting row position.
    word: str
        Word to select on given row.
    """

    @staticmethod
    def get_name():
        return _("Code Analysis")

    def get_description(self):
        return _("Run Code Analysis.")

    def get_icon(self):
        return self.create_icon("pylint")

    def on_initialize(self):
        widget = self.get_widget()

        # Expose widget signals at the plugin level
        widget.sig_edit_goto_requested.connect(self.sig_edit_goto_requested)
        widget.sig_redirect_stdio_requested.connect(
            self.sig_redirect_stdio_requested)
        widget.sig_start_analysis_requested.connect(
            lambda: self.start_code_analysis())

        # Add action to application menus
        self.run_action = None

        self.executor_configuration = [
            {
                'input_extension': 'py',
                'context': {
                    'name': 'File'
                },
                'output_formats': [],
                'configuration_widget': None,
                'requires_cwd': False,
                'priority': 4
            }
        ]

    @on_plugin_available(plugin=Plugins.Editor)
    def on_editor_available(self):
        widget = self.get_widget()
        editor = self.get_plugin(Plugins.Editor)

        # Connect to Editor
        widget.sig_edit_goto_requested.connect(editor.load)
        editor.sig_editor_focus_changed.connect(self._set_filename)

    @on_plugin_available(plugin=Plugins.Preferences)
    def on_preferences_available(self):
        preferences = self.get_plugin(Plugins.Preferences)
        preferences.register_plugin_preferences(self)

    @on_plugin_available(plugin=Plugins.Projects)
    def on_projects_available(self):
        widget = self.get_widget()

        # Connect to projects
        projects = self.get_plugin(Plugins.Projects)

        projects.sig_project_loaded.connect(self._set_project_dir)
        projects.sig_project_closed.connect(self._unset_project_dir)

    @on_plugin_available(plugin=Plugins.MainMenu)
    def on_main_menu_available(self):
        mainmenu = self.get_plugin(Plugins.MainMenu)

        if self.run_action is not None:
            mainmenu.add_item_to_application_menu(
                self.run_action, menu_id=ApplicationMenus.Source)

    @on_plugin_available(plugin=Plugins.Run)
    def on_run_available(self):
        run = self.get_plugin(Plugins.Run)
        run.register_executor_configuration(self, self.executor_configuration)

        if is_module_installed("pylint"):
            self.run_action = run.create_run_in_executor_button(
                RunContext.File,
                self.NAME,
                text=_("Run code analysis"),
                tip=_("Run code analysis"),
                icon=self.create_icon("pylint"),
                shortcut_context='pylint',
                register_shortcut=True,
                add_to_menu=True
            )

            mainmenu = self.get_plugin(Plugins.MainMenu)
            if mainmenu:
                mainmenu.add_item_to_application_menu(
                    self.run_action, menu_id=ApplicationMenus.Source)

    @on_plugin_teardown(plugin=Plugins.Editor)
    def on_editor_teardown(self):
        widget = self.get_widget()
        editor = self.get_plugin(Plugins.Editor)

        # Connect to Editor
        widget.sig_edit_goto_requested.disconnect(editor.load)
        editor.sig_editor_focus_changed.disconnect(self._set_filename)

    @on_plugin_teardown(plugin=Plugins.Preferences)
    def on_preferences_teardown(self):
        preferences = self.get_plugin(Plugins.Preferences)
        preferences.deregister_plugin_preferences(self)

    @on_plugin_teardown(plugin=Plugins.Projects)
    def on_projects_teardown(self):
        # Disconnect from projects
        projects = self.get_plugin(Plugins.Projects)
        projects.sig_project_loaded.disconnect(self._set_project_dir)
        projects.sig_project_closed.disconnect(self._unset_project_dir)

    @on_plugin_teardown(plugin=Plugins.MainMenu)
    def on_main_menu_teardown(self):
        mainmenu = self.get_plugin(Plugins.MainMenu)
        mainmenu.remove_item_from_application_menu(
            self.run_action.name,
            menu_id=ApplicationMenus.Source
        )

    @on_plugin_teardown(plugin=Plugins.Run)
    def on_run_teardown(self):
        run = self.get_plugin(Plugins.Run)
        run.deregister_executor_configuration(
            self, self.executor_configuration)
        run.destroy_run_in_executor_button(
            RunContext.File,
            self.NAME)

    # --- Private API
    # ------------------------------------------------------------------------
    @Slot()
    def _set_filename(self):
        """
        Set filename without code analysis.
        """
        try:
            editor = self.get_plugin(Plugins.Editor)
            if editor:
                self.get_widget().set_filename(editor.get_current_filename())
        except SpyderAPIError:
            # Editor was deleted
            pass

    def _set_project_dir(self, value):
        widget = self.get_widget()
        widget.set_conf("project_dir", value)

    def _unset_project_dir(self, _unused):
        widget = self.get_widget()
        widget.set_conf("project_dir", None)

    # --- Public API
    # ------------------------------------------------------------------------
    def change_history_depth(self, value=None):
        """
        Change history maximum number of entries.

        Parameters
        ----------
        value: int or None, optional
            The valur to set  the maximum history depth. If no value is
            provided, an input dialog will be launched. Default is None.
        """
        self.get_widget().change_history_depth(value=value)

    def get_filename(self):
        """
        Get current filename in combobox.
        """
        return self.get_widget().get_filename()

    @run_execute(context=RunContext.File)
    def run_file(
            self, input: RunConfiguration,
            conf: ExtendedRunExecutionParameters) -> List[PossibleRunResult]:
        self.switch_to_plugin()

        exec_params = conf['params']
        cwd_opts = exec_params['working_dir']

        run_input: FileRun = input['run_input']
        filename = run_input['path']
        self.start_code_analysis(filename)

    def start_code_analysis(self, filename=None):
        """
        Perform code analysis for given `filename`.

        If `filename` is None default to current filename in combobox.

        If this method is called while still running it will stop the code
        analysis.
        """
        editor = self.get_plugin(Plugins.Editor)
        if editor:
            if self.get_conf("save_before", True) and not editor.save():
                return

        if filename is None:
            filename = self.get_widget().get_filename()

        self.switch_to_plugin(force_focus=True)
        self.get_widget().start_code_analysis(filename)

    def stop_code_analysis(self):
        """
        Stop the code analysis process.
        """
        self.get_widget().stop_code_analysis()
=======
# -*- coding: utf-8 -*-
#
# Copyright © Spyder Project Contributors
# Licensed under the terms of the MIT License
# (see spyder/__init__.py for details)

"""
Pylint Code Analysis Plugin.
"""

# Third party imports
from qtpy.QtCore import Qt, Signal, Slot

# Local imports
from spyder.api.exceptions import SpyderAPIError
from spyder.api.plugins import Plugins, SpyderDockablePlugin
from spyder.api.plugin_registration.decorators import (
    on_plugin_available, on_plugin_teardown)
from spyder.api.translations import get_translation
from spyder.utils.programs import is_module_installed
from spyder.plugins.mainmenu.api import ApplicationMenus
from spyder.plugins.pylint.confpage import PylintConfigPage
from spyder.plugins.pylint.main_widget import PylintWidget


# Localization
_ = get_translation("spyder")


class PylintActions:
    AnalyzeCurrentFile = 'run analysis'


class Pylint(SpyderDockablePlugin):

    NAME = "pylint"
    WIDGET_CLASS = PylintWidget
    CONF_SECTION = NAME
    CONF_WIDGET_CLASS = PylintConfigPage
    REQUIRES = [Plugins.Preferences, Plugins.Editor]
    OPTIONAL = [Plugins.MainMenu, Plugins.Projects]
    TABIFY = [Plugins.Help]
    CONF_FILE = False
    DISABLE_ACTIONS_WHEN_HIDDEN = False

    # --- Signals
    sig_edit_goto_requested = Signal(str, int, str)
    """
    This signal will request to open a file in a given row and column
    using a code editor.

    Parameters
    ----------
    path: str
        Path to file.
    row: int
        Cursor starting row position.
    word: str
        Word to select on given row.
    """

    @staticmethod
    def get_name():
        return _("Code Analysis")

    def get_description(self):
        return _("Run Code Analysis.")

    def get_icon(self):
        return self.create_icon("pylint")

    def on_initialize(self):
        widget = self.get_widget()

        # Expose widget signals at the plugin level
        widget.sig_edit_goto_requested.connect(self.sig_edit_goto_requested)
        widget.sig_start_analysis_requested.connect(
            lambda: self.start_code_analysis())

        # Add action to application menus
        pylint_act = self.create_action(
            PylintActions.AnalyzeCurrentFile,
            text=_("Run code analysis"),
            tip=_("Run code analysis"),
            icon=self.create_icon("pylint"),
            triggered=lambda: self.start_code_analysis(),
            context=Qt.ApplicationShortcut,
            register_shortcut=True
        )
        pylint_act.setEnabled(is_module_installed("pylint"))

    @on_plugin_available(plugin=Plugins.Editor)
    def on_editor_available(self):
        widget = self.get_widget()
        editor = self.get_plugin(Plugins.Editor)

        # Connect to Editor
        widget.sig_edit_goto_requested.connect(editor.load)
        editor.sig_editor_focus_changed.connect(self._set_filename)

        pylint_act = self.get_action(PylintActions.AnalyzeCurrentFile)

        # TODO: use new API when editor has migrated
        editor.pythonfile_dependent_actions += [pylint_act]

    @on_plugin_available(plugin=Plugins.Preferences)
    def on_preferences_available(self):
        preferences = self.get_plugin(Plugins.Preferences)
        preferences.register_plugin_preferences(self)

    @on_plugin_available(plugin=Plugins.Projects)
    def on_projects_available(self):
        # Connect to projects
        projects = self.get_plugin(Plugins.Projects)

        projects.sig_project_loaded.connect(self._set_project_dir)
        projects.sig_project_closed.connect(self._unset_project_dir)

    @on_plugin_available(plugin=Plugins.MainMenu)
    def on_main_menu_available(self):
        mainmenu = self.get_plugin(Plugins.MainMenu)

        pylint_act = self.get_action(PylintActions.AnalyzeCurrentFile)
        mainmenu.add_item_to_application_menu(
            pylint_act, menu_id=ApplicationMenus.Source)

    @on_plugin_teardown(plugin=Plugins.Editor)
    def on_editor_teardown(self):
        widget = self.get_widget()
        editor = self.get_plugin(Plugins.Editor)

        # Connect to Editor
        widget.sig_edit_goto_requested.disconnect(editor.load)
        editor.sig_editor_focus_changed.disconnect(self._set_filename)

        pylint_act = self.get_action(PylintActions.AnalyzeCurrentFile)

        # TODO: use new API when editor has migrated
        pylint_act.setVisible(False)
        editor.pythonfile_dependent_actions.remove(pylint_act)

    @on_plugin_teardown(plugin=Plugins.Preferences)
    def on_preferences_teardown(self):
        preferences = self.get_plugin(Plugins.Preferences)
        preferences.deregister_plugin_preferences(self)

    @on_plugin_teardown(plugin=Plugins.Projects)
    def on_projects_teardown(self):
        # Disconnect from projects
        projects = self.get_plugin(Plugins.Projects)
        projects.sig_project_loaded.disconnect(self._set_project_dir)
        projects.sig_project_closed.disconnect(self._unset_project_dir)

    @on_plugin_teardown(plugin=Plugins.MainMenu)
    def on_main_menu_teardown(self):
        mainmenu = self.get_plugin(Plugins.MainMenu)
        mainmenu.remove_item_from_application_menu(
            PylintActions.AnalyzeCurrentFile,
            menu_id=ApplicationMenus.Source
        )

    # --- Private API
    # ------------------------------------------------------------------------
    @Slot()
    def _set_filename(self):
        """
        Set filename without code analysis.
        """
        try:
            editor = self.get_plugin(Plugins.Editor)
            if editor:
                self.get_widget().set_filename(editor.get_current_filename())
        except SpyderAPIError:
            # Editor was deleted
            pass

    def _set_project_dir(self, value):
        widget = self.get_widget()
        widget.set_conf("project_dir", value)

    def _unset_project_dir(self, _unused):
        widget = self.get_widget()
        widget.set_conf("project_dir", None)

    # --- Public API
    # ------------------------------------------------------------------------
    def change_history_depth(self, value=None):
        """
        Change history maximum number of entries.

        Parameters
        ----------
        value: int or None, optional
            The valur to set  the maximum history depth. If no value is
            provided, an input dialog will be launched. Default is None.
        """
        self.get_widget().change_history_depth(value=value)

    def get_filename(self):
        """
        Get current filename in combobox.
        """
        return self.get_widget().get_filename()

    def start_code_analysis(self, filename=None):
        """
        Perform code analysis for given `filename`.

        If `filename` is None default to current filename in combobox.

        If this method is called while still running it will stop the code
        analysis.
        """
        editor = self.get_plugin(Plugins.Editor)
        if editor:
            if self.get_conf("save_before", True) and not editor.save():
                return

        if filename is None:
            filename = self.get_widget().get_filename()

        self.switch_to_plugin(force_focus=True)
        self.get_widget().start_code_analysis(filename)

    def stop_code_analysis(self):
        """
        Stop the code analysis process.
        """
        self.get_widget().stop_code_analysis()
>>>>>>> 821fa9d5
<|MERGE_RESOLUTION|>--- conflicted
+++ resolved
@@ -1,4 +1,3 @@
-<<<<<<< HEAD
 # -*- coding: utf-8 -*-
 #
 # Copyright © Spyder Project Contributors
@@ -47,6 +46,7 @@
     CONF_WIDGET_CLASS = PylintConfigPage
     REQUIRES = [Plugins.Preferences, Plugins.Editor, Plugins.Run]
     OPTIONAL = [Plugins.MainMenu, Plugins.Projects]
+    TABIFY = [Plugins.Help]
     CONF_FILE = False
     DISABLE_ACTIONS_WHEN_HIDDEN = False
 
@@ -81,8 +81,6 @@
 
         # Expose widget signals at the plugin level
         widget.sig_edit_goto_requested.connect(self.sig_edit_goto_requested)
-        widget.sig_redirect_stdio_requested.connect(
-            self.sig_redirect_stdio_requested)
         widget.sig_start_analysis_requested.connect(
             lambda: self.start_code_analysis())
 
@@ -118,8 +116,6 @@
 
     @on_plugin_available(plugin=Plugins.Projects)
     def on_projects_available(self):
-        widget = self.get_widget()
-
         # Connect to projects
         projects = self.get_plugin(Plugins.Projects)
 
@@ -274,235 +270,4 @@
         """
         Stop the code analysis process.
         """
-        self.get_widget().stop_code_analysis()
-=======
-# -*- coding: utf-8 -*-
-#
-# Copyright © Spyder Project Contributors
-# Licensed under the terms of the MIT License
-# (see spyder/__init__.py for details)
-
-"""
-Pylint Code Analysis Plugin.
-"""
-
-# Third party imports
-from qtpy.QtCore import Qt, Signal, Slot
-
-# Local imports
-from spyder.api.exceptions import SpyderAPIError
-from spyder.api.plugins import Plugins, SpyderDockablePlugin
-from spyder.api.plugin_registration.decorators import (
-    on_plugin_available, on_plugin_teardown)
-from spyder.api.translations import get_translation
-from spyder.utils.programs import is_module_installed
-from spyder.plugins.mainmenu.api import ApplicationMenus
-from spyder.plugins.pylint.confpage import PylintConfigPage
-from spyder.plugins.pylint.main_widget import PylintWidget
-
-
-# Localization
-_ = get_translation("spyder")
-
-
-class PylintActions:
-    AnalyzeCurrentFile = 'run analysis'
-
-
-class Pylint(SpyderDockablePlugin):
-
-    NAME = "pylint"
-    WIDGET_CLASS = PylintWidget
-    CONF_SECTION = NAME
-    CONF_WIDGET_CLASS = PylintConfigPage
-    REQUIRES = [Plugins.Preferences, Plugins.Editor]
-    OPTIONAL = [Plugins.MainMenu, Plugins.Projects]
-    TABIFY = [Plugins.Help]
-    CONF_FILE = False
-    DISABLE_ACTIONS_WHEN_HIDDEN = False
-
-    # --- Signals
-    sig_edit_goto_requested = Signal(str, int, str)
-    """
-    This signal will request to open a file in a given row and column
-    using a code editor.
-
-    Parameters
-    ----------
-    path: str
-        Path to file.
-    row: int
-        Cursor starting row position.
-    word: str
-        Word to select on given row.
-    """
-
-    @staticmethod
-    def get_name():
-        return _("Code Analysis")
-
-    def get_description(self):
-        return _("Run Code Analysis.")
-
-    def get_icon(self):
-        return self.create_icon("pylint")
-
-    def on_initialize(self):
-        widget = self.get_widget()
-
-        # Expose widget signals at the plugin level
-        widget.sig_edit_goto_requested.connect(self.sig_edit_goto_requested)
-        widget.sig_start_analysis_requested.connect(
-            lambda: self.start_code_analysis())
-
-        # Add action to application menus
-        pylint_act = self.create_action(
-            PylintActions.AnalyzeCurrentFile,
-            text=_("Run code analysis"),
-            tip=_("Run code analysis"),
-            icon=self.create_icon("pylint"),
-            triggered=lambda: self.start_code_analysis(),
-            context=Qt.ApplicationShortcut,
-            register_shortcut=True
-        )
-        pylint_act.setEnabled(is_module_installed("pylint"))
-
-    @on_plugin_available(plugin=Plugins.Editor)
-    def on_editor_available(self):
-        widget = self.get_widget()
-        editor = self.get_plugin(Plugins.Editor)
-
-        # Connect to Editor
-        widget.sig_edit_goto_requested.connect(editor.load)
-        editor.sig_editor_focus_changed.connect(self._set_filename)
-
-        pylint_act = self.get_action(PylintActions.AnalyzeCurrentFile)
-
-        # TODO: use new API when editor has migrated
-        editor.pythonfile_dependent_actions += [pylint_act]
-
-    @on_plugin_available(plugin=Plugins.Preferences)
-    def on_preferences_available(self):
-        preferences = self.get_plugin(Plugins.Preferences)
-        preferences.register_plugin_preferences(self)
-
-    @on_plugin_available(plugin=Plugins.Projects)
-    def on_projects_available(self):
-        # Connect to projects
-        projects = self.get_plugin(Plugins.Projects)
-
-        projects.sig_project_loaded.connect(self._set_project_dir)
-        projects.sig_project_closed.connect(self._unset_project_dir)
-
-    @on_plugin_available(plugin=Plugins.MainMenu)
-    def on_main_menu_available(self):
-        mainmenu = self.get_plugin(Plugins.MainMenu)
-
-        pylint_act = self.get_action(PylintActions.AnalyzeCurrentFile)
-        mainmenu.add_item_to_application_menu(
-            pylint_act, menu_id=ApplicationMenus.Source)
-
-    @on_plugin_teardown(plugin=Plugins.Editor)
-    def on_editor_teardown(self):
-        widget = self.get_widget()
-        editor = self.get_plugin(Plugins.Editor)
-
-        # Connect to Editor
-        widget.sig_edit_goto_requested.disconnect(editor.load)
-        editor.sig_editor_focus_changed.disconnect(self._set_filename)
-
-        pylint_act = self.get_action(PylintActions.AnalyzeCurrentFile)
-
-        # TODO: use new API when editor has migrated
-        pylint_act.setVisible(False)
-        editor.pythonfile_dependent_actions.remove(pylint_act)
-
-    @on_plugin_teardown(plugin=Plugins.Preferences)
-    def on_preferences_teardown(self):
-        preferences = self.get_plugin(Plugins.Preferences)
-        preferences.deregister_plugin_preferences(self)
-
-    @on_plugin_teardown(plugin=Plugins.Projects)
-    def on_projects_teardown(self):
-        # Disconnect from projects
-        projects = self.get_plugin(Plugins.Projects)
-        projects.sig_project_loaded.disconnect(self._set_project_dir)
-        projects.sig_project_closed.disconnect(self._unset_project_dir)
-
-    @on_plugin_teardown(plugin=Plugins.MainMenu)
-    def on_main_menu_teardown(self):
-        mainmenu = self.get_plugin(Plugins.MainMenu)
-        mainmenu.remove_item_from_application_menu(
-            PylintActions.AnalyzeCurrentFile,
-            menu_id=ApplicationMenus.Source
-        )
-
-    # --- Private API
-    # ------------------------------------------------------------------------
-    @Slot()
-    def _set_filename(self):
-        """
-        Set filename without code analysis.
-        """
-        try:
-            editor = self.get_plugin(Plugins.Editor)
-            if editor:
-                self.get_widget().set_filename(editor.get_current_filename())
-        except SpyderAPIError:
-            # Editor was deleted
-            pass
-
-    def _set_project_dir(self, value):
-        widget = self.get_widget()
-        widget.set_conf("project_dir", value)
-
-    def _unset_project_dir(self, _unused):
-        widget = self.get_widget()
-        widget.set_conf("project_dir", None)
-
-    # --- Public API
-    # ------------------------------------------------------------------------
-    def change_history_depth(self, value=None):
-        """
-        Change history maximum number of entries.
-
-        Parameters
-        ----------
-        value: int or None, optional
-            The valur to set  the maximum history depth. If no value is
-            provided, an input dialog will be launched. Default is None.
-        """
-        self.get_widget().change_history_depth(value=value)
-
-    def get_filename(self):
-        """
-        Get current filename in combobox.
-        """
-        return self.get_widget().get_filename()
-
-    def start_code_analysis(self, filename=None):
-        """
-        Perform code analysis for given `filename`.
-
-        If `filename` is None default to current filename in combobox.
-
-        If this method is called while still running it will stop the code
-        analysis.
-        """
-        editor = self.get_plugin(Plugins.Editor)
-        if editor:
-            if self.get_conf("save_before", True) and not editor.save():
-                return
-
-        if filename is None:
-            filename = self.get_widget().get_filename()
-
-        self.switch_to_plugin(force_focus=True)
-        self.get_widget().start_code_analysis(filename)
-
-    def stop_code_analysis(self):
-        """
-        Stop the code analysis process.
-        """
-        self.get_widget().stop_code_analysis()
->>>>>>> 821fa9d5
+        self.get_widget().stop_code_analysis()