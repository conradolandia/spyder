--- conflicted
+++ resolved
@@ -291,44 +291,13 @@
             box.setText(error_msg)
             box.set_check_visible(False)
             box.exec_()
-
-<<<<<<< HEAD
-                header = _("<b>Spyder {} is available!</b> "
-                           "<i>(you have {})</i><br><br>").format(
-                    latest_release, __version__)
-                content = ""
-                footer = _(
-                    "For more information, visit our "
-                    "<a href=\"{}\">installation guide</a>."
-                ).format(url_i)
-                if is_anaconda():
-                    content = _(
-                        "<b>Important note:</b> Since you installed "
-                        "Spyder with Anaconda, please <b>don't</b> use "
-                        "<code>pip</code> to update it as that will break "
-                        "your installation.<br><br>"
-                        "Instead, run the following commands in a "
-                        "terminal:<br>"
-                        "<code>conda update anaconda</code><br>"
-                        "<code>conda install spyder={}</code><br><br>"
-                    ).format(latest_release)
-                elif is_conda_based_app():
-                    box.setStandardButtons(QMessageBox.Yes |
-                                           QMessageBox.No)
-                    content = _(
-                        "Would you like to automatically download and "
-                        "install it?<br><br>"
-=======
         elif update_available:
             # Update using our installers
-            if (
-                not sys.platform.startswith("linux")
-                or parse(latest_release) >= parse("6.0.0")
-            ):
+            if parse(latest_release) >= parse("6.0.0"):
                 box.setStandardButtons(QMessageBox.Yes | QMessageBox.No)
                 box.setDefaultButton(QMessageBox.Yes)
 
-                if not is_pynsist() and not running_in_mac_app():
+                if not is_conda_based_app():
                     installers_url = url_i + "#standalone-installers"
                     msg = (
                         header +
@@ -345,7 +314,6 @@
                         header +
                         _("Would you like to automatically download "
                           "and install it?")
->>>>>>> 49ab3b97
                     )
 
                 box.setText(msg)
@@ -359,8 +327,7 @@
                 not box.result()  # The installer dialog was skipped
                 or (
                     box.result() == QMessageBox.No
-                    and not is_pynsist()
-                    and not running_in_mac_app()
+                    and not is_conda_based_app()
                 )
             ):
                 # Update-at-startup checkbox visible only if manual update
@@ -402,7 +369,6 @@
 
                 box.setText(msg)
                 box.exec_()
-
         elif feedback:
             box.setText(_("Spyder is up to date."))
             box.exec_()
