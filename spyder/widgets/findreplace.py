--- conflicted
+++ resolved
@@ -1,612 +1,607 @@
-# -*- coding: utf-8 -*-
-#
-# Copyright © Spyder Project Contributors
-# Licensed under the terms of the MIT License
-# (see spyder/__init__.py for details)
-
-"""Find/Replace widget"""
-
-# pylint: disable=C0103
-# pylint: disable=R0903
-# pylint: disable=R0911
-# pylint: disable=R0201
-
-# Standard library imports
-import re
-
-# Third party imports
-from qtpy.QtCore import Qt, QTimer, Signal, Slot, QEvent
-from qtpy.QtGui import QTextCursor
-from qtpy.QtWidgets import (QGridLayout, QHBoxLayout, QLabel,
-                            QSizePolicy, QWidget)
-
-# Local imports
-from spyder.config.base import _
-from spyder.config.gui import config_shortcut
-from spyder.py3compat import to_text_string
-from spyder.utils import icon_manager as ima
-from spyder.utils.misc import regexp_error_msg
-from spyder.plugins.editor.utils.editor import TextHelper
-from spyder.utils.qthelpers import create_toolbutton, get_icon
-from spyder.widgets.comboboxes import PatternComboBox
-
-
-def is_position_sup(pos1, pos2):
-    """Return True is pos1 > pos2"""
-    return pos1 > pos2
-
-def is_position_inf(pos1, pos2):
-    """Return True is pos1 < pos2"""
-    return pos1 < pos2
-
-
-class FindReplace(QWidget):
-    """Find widget"""
-    STYLE = {False: "background-color:rgb(255, 175, 90);",
-             True: "",
-             None: "",
-             'regexp_error': "background-color:rgb(255, 80, 80);",
-             }
-    TOOLTIP = {False: _("No matches"),
-               True: _("Search string"),
-               None: _("Search string"),
-               'regexp_error': _("Regular expression error")
-               }
-    visibility_changed = Signal(bool)
-    return_shift_pressed = Signal()
-    return_pressed = Signal()
-
-    def __init__(self, parent, enable_replace=False):
-        QWidget.__init__(self, parent)
-        self.enable_replace = enable_replace
-        self.editor = None
-        self.is_code_editor = None
-
-        glayout = QGridLayout()
-        glayout.setContentsMargins(0, 0, 0, 0)
-        self.setLayout(glayout)
-
-        self.close_button = create_toolbutton(self, triggered=self.hide,
-                                      icon=ima.icon('DialogCloseButton'))
-        glayout.addWidget(self.close_button, 0, 0)
-
-        # Find layout
-        self.search_text = PatternComboBox(self, tip=_("Search string"),
-                                           adjust_to_minimum=False)
-
-        self.return_shift_pressed.connect(
-                lambda:
-                self.find(changed=False, forward=False, rehighlight=False,
-                          multiline_replace_check = False))
-
-        self.return_pressed.connect(
-                     lambda:
-                     self.find(changed=False, forward=True, rehighlight=False,
-                               multiline_replace_check = False))
-
-        self.search_text.lineEdit().textEdited.connect(
-                                                     self.text_has_been_edited)
-
-        self.number_matches_text = QLabel(self)
-        self.previous_button = create_toolbutton(self,
-                                                 triggered=self.find_previous,
-                                                 icon=ima.icon('ArrowUp'),
-                                                 tip=_("Find previous"))
-        self.next_button = create_toolbutton(self,
-                                             triggered=self.find_next,
-                                             icon=ima.icon('ArrowDown'),
-                                             tip=_("Find next"))
-        self.next_button.clicked.connect(self.update_search_combo)
-        self.previous_button.clicked.connect(self.update_search_combo)
-
-        self.re_button = create_toolbutton(self, icon=ima.icon('regex'),
-                                           tip=_("Regular expression"))
-        self.re_button.setCheckable(True)
-        self.re_button.toggled.connect(lambda state: self.find())
-
-        self.case_button = create_toolbutton(self,
-                                             icon=ima.icon(
-                                                 "format_letter_case"),
-                                             tip=_("Case Sensitive"))
-        self.case_button.setCheckable(True)
-        self.case_button.toggled.connect(lambda state: self.find())
-
-        self.words_button = create_toolbutton(self,
-                                              icon=get_icon("whole_words.png"),
-                                              tip=_("Whole words"))
-        self.words_button.setCheckable(True)
-        self.words_button.toggled.connect(lambda state: self.find())
-
-        self.highlight_button = create_toolbutton(self,
-                                              icon=get_icon("highlight.png"),
-                                              tip=_("Highlight matches"))
-        self.highlight_button.setCheckable(True)
-        self.highlight_button.toggled.connect(self.toggle_highlighting)
-
-        hlayout = QHBoxLayout()
-        self.widgets = [self.close_button, self.search_text,
-                        self.number_matches_text, self.previous_button,
-                        self.next_button, self.re_button, self.case_button,
-                        self.words_button, self.highlight_button]
-        for widget in self.widgets[1:]:
-            hlayout.addWidget(widget)
-        glayout.addLayout(hlayout, 0, 1)
-
-        # Replace layout
-        replace_with = QLabel(_("Replace with:"))
-        self.replace_text = PatternComboBox(self, adjust_to_minimum=False,
-                                            tip=_('Replace string'))
-        self.replace_text.valid.connect(
-                    lambda _: self.replace_find(focus_replace_text=True))
-        self.replace_button = create_toolbutton(self,
-                                     text=_('Replace/find next'),
-                                     icon=ima.icon('DialogApplyButton'),
-                                     triggered=self.replace_find,
-                                     text_beside_icon=True)
-        self.replace_sel_button = create_toolbutton(self,
-                                     text=_('Replace selection'),
-                                     icon=ima.icon('DialogApplyButton'),
-                                     triggered=self.replace_find_selection,
-                                     text_beside_icon=True)
-        self.replace_sel_button.clicked.connect(self.update_replace_combo)
-        self.replace_sel_button.clicked.connect(self.update_search_combo)
-
-        self.replace_all_button = create_toolbutton(self,
-                                     text=_('Replace all'),
-                                     icon=ima.icon('DialogApplyButton'),
-                                     triggered=self.replace_find_all,
-                                     text_beside_icon=True)
-        self.replace_all_button.clicked.connect(self.update_replace_combo)
-        self.replace_all_button.clicked.connect(self.update_search_combo)
-
-        self.replace_layout = QHBoxLayout()
-        widgets = [replace_with, self.replace_text, self.replace_button,
-                   self.replace_sel_button, self.replace_all_button]
-        for widget in widgets:
-            self.replace_layout.addWidget(widget)
-        glayout.addLayout(self.replace_layout, 1, 1)
-        self.widgets.extend(widgets)
-        self.replace_widgets = widgets
-        self.hide_replace()
-
-        self.search_text.setTabOrder(self.search_text, self.replace_text)
-
-        self.setSizePolicy(QSizePolicy.Expanding, QSizePolicy.Fixed)
-
-        self.shortcuts = self.create_shortcuts(parent)
-
-        self.highlight_timer = QTimer(self)
-        self.highlight_timer.setSingleShot(True)
-        self.highlight_timer.setInterval(1000)
-        self.highlight_timer.timeout.connect(self.highlight_matches)
-        self.search_text.installEventFilter(self)
-
-    def eventFilter(self, widget, event):
-        """Event filter for search_text widget.
-
-        Emits signals when presing Enter and Shift+Enter.
-        This signals are used for search forward and backward.
-        Also, a crude hack to get tab working in the Find/Replace boxes.
-        """
-        if event.type() == QEvent.KeyPress:
-            key = event.key()
-            shift = event.modifiers() & Qt.ShiftModifier
-
-            if key == Qt.Key_Return:
-                if shift:
-                    self.return_shift_pressed.emit()
-                else:
-                    self.return_pressed.emit()
-
-            if key == Qt.Key_Tab:
-                if self.search_text.hasFocus():
-                    self.replace_text.set_current_text(
-                        self.search_text.currentText())
-                self.focusNextChild()
-
-        return super(FindReplace, self).eventFilter(widget, event)
-
-    def create_shortcuts(self, parent):
-        """Create shortcuts for this widget"""
-        # Configurable
-        findnext = config_shortcut(self.find_next, context='_',
-                                   name='Find next', parent=parent)
-        findprev = config_shortcut(self.find_previous, context='_',
-                                   name='Find previous', parent=parent)
-        togglefind = config_shortcut(self.show, context='_',
-                                     name='Find text', parent=parent)
-        togglereplace = config_shortcut(self.show_replace,
-                                        context='_', name='Replace text',
-                                        parent=parent)
-        hide = config_shortcut(self.hide, context='_', name='hide find and replace',
-                               parent=self)
-
-        return [findnext, findprev, togglefind, togglereplace, hide]
-
-    def get_shortcut_data(self):
-        """
-        Returns shortcut data, a list of tuples (shortcut, text, default)
-        shortcut (QShortcut or QAction instance)
-        text (string): action/shortcut description
-        default (string): default key sequence
-        """
-        return [sc.data for sc in self.shortcuts]
-
-    def update_search_combo(self):
-        self.search_text.lineEdit().returnPressed.emit()
-
-    def update_replace_combo(self):
-        self.replace_text.lineEdit().returnPressed.emit()
-
-    def toggle_replace_widgets(self):
-        if self.enable_replace:
-            # Toggle replace widgets
-            if self.replace_widgets[0].isVisible():
-                self.hide_replace()
-                self.hide()
-            else:
-                self.show_replace()
-                if len(to_text_string(self.search_text.currentText()))>0:
-                    self.replace_text.setFocus()
-
-    @Slot(bool)
-    def toggle_highlighting(self, state):
-        """Toggle the 'highlight all results' feature"""
-        if self.editor is not None:
-            if state:
-                self.highlight_matches()
-            else:
-                self.clear_matches()
-
-    def show(self, hide_replace=True):
-        """Overrides Qt Method"""
-        QWidget.show(self)
-        self.visibility_changed.emit(True)
-        self.change_number_matches()
-        if self.editor is not None:
-            if hide_replace:
-                if self.replace_widgets[0].isVisible():
-                    self.hide_replace()
-            text = self.editor.get_selected_text()
-            # When selecting several lines, and replace box is activated the
-            # text won't be replaced for the selection
-            if hide_replace or len(text.splitlines())<=1:
-                highlighted = True
-                # If no text is highlighted for search, use whatever word is
-                # under the cursor
-                if not text:
-                    highlighted = False
-                    try:
-                        cursor = self.editor.textCursor()
-                        cursor.select(QTextCursor.WordUnderCursor)
-                        text = to_text_string(cursor.selectedText())
-                    except AttributeError:
-                        # We can't do this for all widgets, e.g. WebView's
-                        pass
-
-                # Now that text value is sorted out, use it for the search
-                if text and not self.search_text.currentText() or highlighted:
-                    self.search_text.setEditText(text)
-                    self.search_text.lineEdit().selectAll()
-                    self.refresh()
-                else:
-                    self.search_text.lineEdit().selectAll()
-            self.search_text.setFocus()
-
-    @Slot()
-    def hide(self):
-        """Overrides Qt Method"""
-        for widget in self.replace_widgets:
-            widget.hide()
-        QWidget.hide(self)
-        self.visibility_changed.emit(False)
-        if self.editor is not None:
-            self.editor.setFocus()
-            self.clear_matches()
-
-    def show_replace(self):
-        """Show replace widgets"""
-        self.show(hide_replace=False)
-        for widget in self.replace_widgets:
-            widget.show()
-
-    def hide_replace(self):
-        """Hide replace widgets"""
-        for widget in self.replace_widgets:
-            widget.hide()
-
-    def refresh(self):
-        """Refresh widget"""
-        if self.isHidden():
-            if self.editor is not None:
-                self.clear_matches()
-            return
-        state = self.editor is not None
-        for widget in self.widgets:
-            widget.setEnabled(state)
-        if state:
-            self.find()
-
-    def set_editor(self, editor, refresh=True):
-        """
-        Set associated editor/web page:
-            codeeditor.base.TextEditBaseWidget
-            browser.WebView
-        """
-        self.editor = editor
-        # Note: This is necessary to test widgets/editor.py
-        # in Qt builds that don't have web widgets
-        try:
-            from qtpy.QtWebEngineWidgets import QWebEngineView
-        except ImportError:
-            QWebEngineView = type(None)
-        self.words_button.setVisible(not isinstance(editor, QWebEngineView))
-        self.re_button.setVisible(not isinstance(editor, QWebEngineView))
-        from spyder.plugins.editor.widgets.codeeditor import CodeEditor
-        self.is_code_editor = isinstance(editor, CodeEditor)
-        self.highlight_button.setVisible(self.is_code_editor)
-        if refresh:
-            self.refresh()
-        if self.isHidden() and editor is not None:
-            self.clear_matches()
-
-    @Slot()
-    def find_next(self):
-        """Find next occurrence"""
-        state = self.find(changed=False, forward=True, rehighlight=False,
-                          multiline_replace_check=False)
-        self.editor.setFocus()
-        self.search_text.add_current_text()
-        return state
-
-    @Slot()
-    def find_previous(self):
-        """Find previous occurrence"""
-        state = self.find(changed=False, forward=False, rehighlight=False,
-                          multiline_replace_check=False)
-        self.editor.setFocus()
-        return state
-
-    def text_has_been_edited(self, text):
-        """Find text has been edited (this slot won't be triggered when
-        setting the search pattern combo box text programmatically)"""
-        self.find(changed=True, forward=True, start_highlight_timer=True)
-
-    def highlight_matches(self):
-        """Highlight found results"""
-        if self.is_code_editor and self.highlight_button.isChecked():
-            text = self.search_text.currentText()
-            case = self.case_button.isChecked()
-            word = self.words_button.isChecked()
-            regexp = self.re_button.isChecked()
-            self.editor.highlight_found_results(text, word=word,
-                                                regexp=regexp, case=case)
-
-    def clear_matches(self):
-        """Clear all highlighted matches"""
-        if self.is_code_editor:
-            self.editor.clear_found_results()
-
-    def find(self, changed=True, forward=True, rehighlight=True,
-             start_highlight_timer=False, multiline_replace_check=True):
-        """Call the find function"""
-        # When several lines are selected in the editor and replace box is
-        # activated, dynamic search is deactivated to prevent changing the
-        # selection. Otherwise we show matching items.
-        if multiline_replace_check and self.replace_widgets[0].isVisible():
-            sel_text = self.editor.get_selected_text()
-            if len(to_text_string(sel_text).splitlines()) > 1:
-                return None
-        text = self.search_text.currentText()
-        if len(text) == 0:
-            self.search_text.lineEdit().setStyleSheet("")
-            if not self.is_code_editor:
-                # Clears the selection for WebEngine
-                self.editor.find_text('')
-            self.change_number_matches()
-            return None
-        else:
-            case = self.case_button.isChecked()
-            word = self.words_button.isChecked()
-            regexp = self.re_button.isChecked()
-            found = self.editor.find_text(text, changed, forward, case=case,
-                                          word=word, regexp=regexp)
-
-            stylesheet = self.STYLE[found]
-            tooltip = self.TOOLTIP[found]
-            if not found and regexp:
-                error_msg = regexp_error_msg(text)
-                if error_msg:  # special styling for regexp errors
-                    stylesheet = self.STYLE['regexp_error']
-                    tooltip = self.TOOLTIP['regexp_error'] + ': ' + error_msg
-            self.search_text.lineEdit().setStyleSheet(stylesheet)
-            self.search_text.setToolTip(tooltip)
-
-            if self.is_code_editor and found:
-                block = self.editor.textCursor().block()
-                TextHelper(self.editor).unfold_if_colapsed(block)
-
-                if rehighlight or not self.editor.found_results:
-                    self.highlight_timer.stop()
-                    if start_highlight_timer:
-                        self.highlight_timer.start()
-                    else:
-                        self.highlight_matches()
-            else:
-                self.clear_matches()
-
-            number_matches = self.editor.get_number_matches(text, case=case,
-                                                            regexp=regexp,
-                                                            word=word)
-            if hasattr(self.editor, 'get_match_number'):
-                match_number = self.editor.get_match_number(text, case=case,
-                                                            regexp=regexp,
-                                                            word=word)
-            else:
-                match_number = 0
-            self.change_number_matches(current_match=match_number,
-                                       total_matches=number_matches)
-            return found
-
-    @Slot()
-    def replace_find(self, focus_replace_text=False, replace_all=False):
-        """Replace and find"""
-        if (self.editor is not None):
-            replace_text = to_text_string(self.replace_text.currentText())
-            search_text = to_text_string(self.search_text.currentText())
-            re_pattern = None
-            case = self.case_button.isChecked()
-            re_flags = re.MULTILINE if case else re.IGNORECASE | re.MULTILINE
-            # Check regexp before proceeding
-            if self.re_button.isChecked():
-                try:
-                    re_pattern = re.compile(search_text, flags=re_flags)
-                    # Check if replace_text can be substituted in re_pattern
-                    # Fixes issue #7177
-                    re_pattern.sub(replace_text, '')
-                except re.error:
-                    # Do nothing with an invalid regexp
-                    return
-
-            first = True
-            cursor = None
-            while True:
-                if first:
-                    # First found
-                    seltxt = to_text_string(self.editor.get_selected_text())
-                    cmptxt1 = search_text if case else search_text.lower()
-                    cmptxt2 = seltxt if case else seltxt.lower()
-                    if re_pattern is None:
-                        has_selected = self.editor.has_selected_text()
-                        if has_selected and cmptxt1 == cmptxt2:
-                            # Text was already found, do nothing
-                            pass
-                        else:
-                            if not self.find(changed=False, forward=True,
-                                             rehighlight=False):
-                                break
-                    else:
-                        if len(re_pattern.findall(cmptxt2)) > 0:
-                            pass
-                        else:
-                            if not self.find(changed=False, forward=True,
-                                             rehighlight=False):
-                                break
-                    first = False
-                    wrapped = False
-                    position = self.editor.get_position('cursor')
-                    position0 = position
-                    cursor = self.editor.textCursor()
-                    cursor.beginEditBlock()
-                else:
-                    position1 = self.editor.get_position('cursor')
-                    if is_position_inf(position1,
-                                       position0 + len(replace_text) -
-                                       len(search_text) + 1):
-                        # Identify wrapping even when the replace string
-                        # includes part of the search string
-                        wrapped = True
-                    if wrapped:
-                        if position1 == position or \
-                           is_position_sup(position1, position):
-                            # Avoid infinite loop: replace string includes
-                            # part of the search string
-                            break
-                    if position1 == position0:
-                        # Avoid infinite loop: single found occurrence
-                        break
-                    position0 = position1
-                if re_pattern is None:
-                    cursor.removeSelectedText()
-                    cursor.insertText(replace_text)
-                else:
-                    seltxt = to_text_string(cursor.selectedText())
-                    cursor.removeSelectedText()
-                    cursor.insertText(re_pattern.sub(replace_text, seltxt))
-                if self.find_next():
-                    found_cursor = self.editor.textCursor()
-                    cursor.setPosition(found_cursor.selectionStart(),
-                                       QTextCursor.MoveAnchor)
-                    cursor.setPosition(found_cursor.selectionEnd(),
-                                       QTextCursor.KeepAnchor)
-                else:
-                    break
-                if not replace_all:
-                    break
-            if cursor is not None:
-                cursor.endEditBlock()
-            if focus_replace_text:
-                self.replace_text.setFocus()
-
-    @Slot()
-    def replace_find_all(self, focus_replace_text=False):
-        """Replace and find all matching occurrences"""
-        self.replace_find(focus_replace_text, replace_all=True)
-
-
-    @Slot()
-    def replace_find_selection(self, focus_replace_text=False):
-        """Replace and find in the current selection"""
-        if self.editor is not None:
-            replace_text = to_text_string(self.replace_text.currentText())
-            search_text = to_text_string(self.search_text.currentText())
-            case = self.case_button.isChecked()
-            word = self.words_button.isChecked()
-            re_flags = re.MULTILINE if case else re.IGNORECASE|re.MULTILINE
-
-            re_pattern = None
-            if self.re_button.isChecked():
-                pattern = search_text
-            else:
-                pattern = re.escape(search_text)
-<<<<<<< HEAD
-                replace_text = re.escape(replace_text)
-            if word:  # match whole words only
-=======
-                replace_text = replace_text.replace('\\', r'\\')
-            if words:  # match whole words only
->>>>>>> bcf1e351
-                pattern = r'\b{pattern}\b'.format(pattern=pattern)
-
-            # Check regexp before proceeding
-            try:
-                re_pattern = re.compile(pattern, flags=re_flags)
-                # Check if replace_text can be substituted in re_pattern
-                # Fixes issue #7177
-                re_pattern.sub(replace_text, '')
-            except re.error as e:
-                # Do nothing with an invalid regexp
-                return
-
-            selected_text = to_text_string(self.editor.get_selected_text())
-            replacement = re_pattern.sub(replace_text, selected_text)
-            if replacement != selected_text:
-                cursor = self.editor.textCursor()
-                start_pos = cursor.selectionStart()
-                cursor.beginEditBlock()
-                cursor.removeSelectedText()
-                cursor.insertText(replacement)
-                # Restore selection
-                self.editor.set_cursor_position(start_pos)
-                newl_cnt = replacement.count(self.editor.get_line_separator())
-                sel_len = len(replacement) - newl_cnt
-                for c in range(sel_len):
-                    self.editor.extend_selection_to_next('character', 'right')
-                cursor.endEditBlock()
-
-            if focus_replace_text:
-                self.replace_text.setFocus()
-            else:
-                self.editor.setFocus()
-
-    def change_number_matches(self, current_match=0, total_matches=0):
-        """Change number of match and total matches."""
-        if current_match and total_matches:
-            matches_string = u"{} {} {}".format(current_match, _(u"of"),
-                                               total_matches)
-            self.number_matches_text.setText(matches_string)
-        elif total_matches:
-            matches_string = u"{} {}".format(total_matches, _(u"matches"))
-            self.number_matches_text.setText(matches_string)
-        else:
-            self.number_matches_text.setText(_(u"no matches"))
+# -*- coding: utf-8 -*-
+#
+# Copyright © Spyder Project Contributors
+# Licensed under the terms of the MIT License
+# (see spyder/__init__.py for details)
+
+"""Find/Replace widget"""
+
+# pylint: disable=C0103
+# pylint: disable=R0903
+# pylint: disable=R0911
+# pylint: disable=R0201
+
+# Standard library imports
+import re
+
+# Third party imports
+from qtpy.QtCore import Qt, QTimer, Signal, Slot, QEvent
+from qtpy.QtGui import QTextCursor
+from qtpy.QtWidgets import (QGridLayout, QHBoxLayout, QLabel,
+                            QSizePolicy, QWidget)
+
+# Local imports
+from spyder.config.base import _
+from spyder.config.gui import config_shortcut
+from spyder.py3compat import to_text_string
+from spyder.utils import icon_manager as ima
+from spyder.utils.misc import regexp_error_msg
+from spyder.plugins.editor.utils.editor import TextHelper
+from spyder.utils.qthelpers import create_toolbutton, get_icon
+from spyder.widgets.comboboxes import PatternComboBox
+
+
+def is_position_sup(pos1, pos2):
+    """Return True is pos1 > pos2"""
+    return pos1 > pos2
+
+def is_position_inf(pos1, pos2):
+    """Return True is pos1 < pos2"""
+    return pos1 < pos2
+
+
+class FindReplace(QWidget):
+    """Find widget"""
+    STYLE = {False: "background-color:rgb(255, 175, 90);",
+             True: "",
+             None: "",
+             'regexp_error': "background-color:rgb(255, 80, 80);",
+             }
+    TOOLTIP = {False: _("No matches"),
+               True: _("Search string"),
+               None: _("Search string"),
+               'regexp_error': _("Regular expression error")
+               }
+    visibility_changed = Signal(bool)
+    return_shift_pressed = Signal()
+    return_pressed = Signal()
+
+    def __init__(self, parent, enable_replace=False):
+        QWidget.__init__(self, parent)
+        self.enable_replace = enable_replace
+        self.editor = None
+        self.is_code_editor = None
+
+        glayout = QGridLayout()
+        glayout.setContentsMargins(0, 0, 0, 0)
+        self.setLayout(glayout)
+
+        self.close_button = create_toolbutton(self, triggered=self.hide,
+                                      icon=ima.icon('DialogCloseButton'))
+        glayout.addWidget(self.close_button, 0, 0)
+
+        # Find layout
+        self.search_text = PatternComboBox(self, tip=_("Search string"),
+                                           adjust_to_minimum=False)
+
+        self.return_shift_pressed.connect(
+                lambda:
+                self.find(changed=False, forward=False, rehighlight=False,
+                          multiline_replace_check = False))
+
+        self.return_pressed.connect(
+                     lambda:
+                     self.find(changed=False, forward=True, rehighlight=False,
+                               multiline_replace_check = False))
+
+        self.search_text.lineEdit().textEdited.connect(
+                                                     self.text_has_been_edited)
+
+        self.number_matches_text = QLabel(self)
+        self.previous_button = create_toolbutton(self,
+                                                 triggered=self.find_previous,
+                                                 icon=ima.icon('ArrowUp'),
+                                                 tip=_("Find previous"))
+        self.next_button = create_toolbutton(self,
+                                             triggered=self.find_next,
+                                             icon=ima.icon('ArrowDown'),
+                                             tip=_("Find next"))
+        self.next_button.clicked.connect(self.update_search_combo)
+        self.previous_button.clicked.connect(self.update_search_combo)
+
+        self.re_button = create_toolbutton(self, icon=ima.icon('regex'),
+                                           tip=_("Regular expression"))
+        self.re_button.setCheckable(True)
+        self.re_button.toggled.connect(lambda state: self.find())
+
+        self.case_button = create_toolbutton(self,
+                                             icon=ima.icon(
+                                                 "format_letter_case"),
+                                             tip=_("Case Sensitive"))
+        self.case_button.setCheckable(True)
+        self.case_button.toggled.connect(lambda state: self.find())
+
+        self.words_button = create_toolbutton(self,
+                                              icon=get_icon("whole_words.png"),
+                                              tip=_("Whole words"))
+        self.words_button.setCheckable(True)
+        self.words_button.toggled.connect(lambda state: self.find())
+
+        self.highlight_button = create_toolbutton(self,
+                                              icon=get_icon("highlight.png"),
+                                              tip=_("Highlight matches"))
+        self.highlight_button.setCheckable(True)
+        self.highlight_button.toggled.connect(self.toggle_highlighting)
+
+        hlayout = QHBoxLayout()
+        self.widgets = [self.close_button, self.search_text,
+                        self.number_matches_text, self.previous_button,
+                        self.next_button, self.re_button, self.case_button,
+                        self.words_button, self.highlight_button]
+        for widget in self.widgets[1:]:
+            hlayout.addWidget(widget)
+        glayout.addLayout(hlayout, 0, 1)
+
+        # Replace layout
+        replace_with = QLabel(_("Replace with:"))
+        self.replace_text = PatternComboBox(self, adjust_to_minimum=False,
+                                            tip=_('Replace string'))
+        self.replace_text.valid.connect(
+                    lambda _: self.replace_find(focus_replace_text=True))
+        self.replace_button = create_toolbutton(self,
+                                     text=_('Replace/find next'),
+                                     icon=ima.icon('DialogApplyButton'),
+                                     triggered=self.replace_find,
+                                     text_beside_icon=True)
+        self.replace_sel_button = create_toolbutton(self,
+                                     text=_('Replace selection'),
+                                     icon=ima.icon('DialogApplyButton'),
+                                     triggered=self.replace_find_selection,
+                                     text_beside_icon=True)
+        self.replace_sel_button.clicked.connect(self.update_replace_combo)
+        self.replace_sel_button.clicked.connect(self.update_search_combo)
+
+        self.replace_all_button = create_toolbutton(self,
+                                     text=_('Replace all'),
+                                     icon=ima.icon('DialogApplyButton'),
+                                     triggered=self.replace_find_all,
+                                     text_beside_icon=True)
+        self.replace_all_button.clicked.connect(self.update_replace_combo)
+        self.replace_all_button.clicked.connect(self.update_search_combo)
+
+        self.replace_layout = QHBoxLayout()
+        widgets = [replace_with, self.replace_text, self.replace_button,
+                   self.replace_sel_button, self.replace_all_button]
+        for widget in widgets:
+            self.replace_layout.addWidget(widget)
+        glayout.addLayout(self.replace_layout, 1, 1)
+        self.widgets.extend(widgets)
+        self.replace_widgets = widgets
+        self.hide_replace()
+
+        self.search_text.setTabOrder(self.search_text, self.replace_text)
+
+        self.setSizePolicy(QSizePolicy.Expanding, QSizePolicy.Fixed)
+
+        self.shortcuts = self.create_shortcuts(parent)
+
+        self.highlight_timer = QTimer(self)
+        self.highlight_timer.setSingleShot(True)
+        self.highlight_timer.setInterval(1000)
+        self.highlight_timer.timeout.connect(self.highlight_matches)
+        self.search_text.installEventFilter(self)
+
+    def eventFilter(self, widget, event):
+        """Event filter for search_text widget.
+
+        Emits signals when presing Enter and Shift+Enter.
+        This signals are used for search forward and backward.
+        Also, a crude hack to get tab working in the Find/Replace boxes.
+        """
+        if event.type() == QEvent.KeyPress:
+            key = event.key()
+            shift = event.modifiers() & Qt.ShiftModifier
+
+            if key == Qt.Key_Return:
+                if shift:
+                    self.return_shift_pressed.emit()
+                else:
+                    self.return_pressed.emit()
+
+            if key == Qt.Key_Tab:
+                if self.search_text.hasFocus():
+                    self.replace_text.set_current_text(
+                        self.search_text.currentText())
+                self.focusNextChild()
+
+        return super(FindReplace, self).eventFilter(widget, event)
+
+    def create_shortcuts(self, parent):
+        """Create shortcuts for this widget"""
+        # Configurable
+        findnext = config_shortcut(self.find_next, context='_',
+                                   name='Find next', parent=parent)
+        findprev = config_shortcut(self.find_previous, context='_',
+                                   name='Find previous', parent=parent)
+        togglefind = config_shortcut(self.show, context='_',
+                                     name='Find text', parent=parent)
+        togglereplace = config_shortcut(self.show_replace,
+                                        context='_', name='Replace text',
+                                        parent=parent)
+        hide = config_shortcut(self.hide, context='_',
+                               name='hide find and replace', parent=self)
+
+        return [findnext, findprev, togglefind, togglereplace, hide]
+
+    def get_shortcut_data(self):
+        """
+        Returns shortcut data, a list of tuples (shortcut, text, default)
+        shortcut (QShortcut or QAction instance)
+        text (string): action/shortcut description
+        default (string): default key sequence
+        """
+        return [sc.data for sc in self.shortcuts]
+
+    def update_search_combo(self):
+        self.search_text.lineEdit().returnPressed.emit()
+
+    def update_replace_combo(self):
+        self.replace_text.lineEdit().returnPressed.emit()
+
+    def toggle_replace_widgets(self):
+        if self.enable_replace:
+            # Toggle replace widgets
+            if self.replace_widgets[0].isVisible():
+                self.hide_replace()
+                self.hide()
+            else:
+                self.show_replace()
+                if len(to_text_string(self.search_text.currentText())) > 0:
+                    self.replace_text.setFocus()
+
+    @Slot(bool)
+    def toggle_highlighting(self, state):
+        """Toggle the 'highlight all results' feature"""
+        if self.editor is not None:
+            if state:
+                self.highlight_matches()
+            else:
+                self.clear_matches()
+
+    def show(self, hide_replace=True):
+        """Overrides Qt Method"""
+        QWidget.show(self)
+        self.visibility_changed.emit(True)
+        self.change_number_matches()
+        if self.editor is not None:
+            if hide_replace:
+                if self.replace_widgets[0].isVisible():
+                    self.hide_replace()
+            text = self.editor.get_selected_text()
+            # When selecting several lines, and replace box is activated the
+            # text won't be replaced for the selection
+            if hide_replace or len(text.splitlines()) <= 1:
+                highlighted = True
+                # If no text is highlighted for search, use whatever word is
+                # under the cursor
+                if not text:
+                    highlighted = False
+                    try:
+                        cursor = self.editor.textCursor()
+                        cursor.select(QTextCursor.WordUnderCursor)
+                        text = to_text_string(cursor.selectedText())
+                    except AttributeError:
+                        # We can't do this for all widgets, e.g. WebView's
+                        pass
+
+                # Now that text value is sorted out, use it for the search
+                if text and not self.search_text.currentText() or highlighted:
+                    self.search_text.setEditText(text)
+                    self.search_text.lineEdit().selectAll()
+                    self.refresh()
+                else:
+                    self.search_text.lineEdit().selectAll()
+            self.search_text.setFocus()
+
+    @Slot()
+    def hide(self):
+        """Overrides Qt Method"""
+        for widget in self.replace_widgets:
+            widget.hide()
+        QWidget.hide(self)
+        self.visibility_changed.emit(False)
+        if self.editor is not None:
+            self.editor.setFocus()
+            self.clear_matches()
+
+    def show_replace(self):
+        """Show replace widgets"""
+        self.show(hide_replace=False)
+        for widget in self.replace_widgets:
+            widget.show()
+
+    def hide_replace(self):
+        """Hide replace widgets"""
+        for widget in self.replace_widgets:
+            widget.hide()
+
+    def refresh(self):
+        """Refresh widget"""
+        if self.isHidden():
+            if self.editor is not None:
+                self.clear_matches()
+            return
+        state = self.editor is not None
+        for widget in self.widgets:
+            widget.setEnabled(state)
+        if state:
+            self.find()
+
+    def set_editor(self, editor, refresh=True):
+        """
+        Set associated editor/web page:
+            codeeditor.base.TextEditBaseWidget
+            browser.WebView
+        """
+        self.editor = editor
+        # Note: This is necessary to test widgets/editor.py
+        # in Qt builds that don't have web widgets
+        try:
+            from qtpy.QtWebEngineWidgets import QWebEngineView
+        except ImportError:
+            QWebEngineView = type(None)
+        self.words_button.setVisible(not isinstance(editor, QWebEngineView))
+        self.re_button.setVisible(not isinstance(editor, QWebEngineView))
+        from spyder.plugins.editor.widgets.codeeditor import CodeEditor
+        self.is_code_editor = isinstance(editor, CodeEditor)
+        self.highlight_button.setVisible(self.is_code_editor)
+        if refresh:
+            self.refresh()
+        if self.isHidden() and editor is not None:
+            self.clear_matches()
+
+    @Slot()
+    def find_next(self):
+        """Find next occurrence"""
+        state = self.find(changed=False, forward=True, rehighlight=False,
+                          multiline_replace_check=False)
+        self.editor.setFocus()
+        self.search_text.add_current_text()
+        return state
+
+    @Slot()
+    def find_previous(self):
+        """Find previous occurrence"""
+        state = self.find(changed=False, forward=False, rehighlight=False,
+                          multiline_replace_check=False)
+        self.editor.setFocus()
+        return state
+
+    def text_has_been_edited(self, text):
+        """Find text has been edited (this slot won't be triggered when
+        setting the search pattern combo box text programmatically)"""
+        self.find(changed=True, forward=True, start_highlight_timer=True)
+
+    def highlight_matches(self):
+        """Highlight found results"""
+        if self.is_code_editor and self.highlight_button.isChecked():
+            text = self.search_text.currentText()
+            case = self.case_button.isChecked()
+            word = self.words_button.isChecked()
+            regexp = self.re_button.isChecked()
+            self.editor.highlight_found_results(text, word=word,
+                                                regexp=regexp, case=case)
+
+    def clear_matches(self):
+        """Clear all highlighted matches"""
+        if self.is_code_editor:
+            self.editor.clear_found_results()
+
+    def find(self, changed=True, forward=True, rehighlight=True,
+             start_highlight_timer=False, multiline_replace_check=True):
+        """Call the find function"""
+        # When several lines are selected in the editor and replace box is
+        # activated, dynamic search is deactivated to prevent changing the
+        # selection. Otherwise we show matching items.
+        if multiline_replace_check and self.replace_widgets[0].isVisible():
+            sel_text = self.editor.get_selected_text()
+            if len(to_text_string(sel_text).splitlines()) > 1:
+                return None
+        text = self.search_text.currentText()
+        if len(text) == 0:
+            self.search_text.lineEdit().setStyleSheet("")
+            if not self.is_code_editor:
+                # Clears the selection for WebEngine
+                self.editor.find_text('')
+            self.change_number_matches()
+            return None
+        else:
+            case = self.case_button.isChecked()
+            word = self.words_button.isChecked()
+            regexp = self.re_button.isChecked()
+            found = self.editor.find_text(text, changed, forward, case=case,
+                                          word=word, regexp=regexp)
+
+            stylesheet = self.STYLE[found]
+            tooltip = self.TOOLTIP[found]
+            if not found and regexp:
+                error_msg = regexp_error_msg(text)
+                if error_msg:  # special styling for regexp errors
+                    stylesheet = self.STYLE['regexp_error']
+                    tooltip = self.TOOLTIP['regexp_error'] + ': ' + error_msg
+            self.search_text.lineEdit().setStyleSheet(stylesheet)
+            self.search_text.setToolTip(tooltip)
+
+            if self.is_code_editor and found:
+                block = self.editor.textCursor().block()
+                TextHelper(self.editor).unfold_if_colapsed(block)
+
+                if rehighlight or not self.editor.found_results:
+                    self.highlight_timer.stop()
+                    if start_highlight_timer:
+                        self.highlight_timer.start()
+                    else:
+                        self.highlight_matches()
+            else:
+                self.clear_matches()
+
+            number_matches = self.editor.get_number_matches(text, case=case,
+                                                            regexp=regexp,
+                                                            word=word)
+            if hasattr(self.editor, 'get_match_number'):
+                match_number = self.editor.get_match_number(text, case=case,
+                                                            regexp=regexp,
+                                                            word=word)
+            else:
+                match_number = 0
+            self.change_number_matches(current_match=match_number,
+                                       total_matches=number_matches)
+            return found
+
+    @Slot()
+    def replace_find(self, focus_replace_text=False, replace_all=False):
+        """Replace and find"""
+        if (self.editor is not None):
+            replace_text = to_text_string(self.replace_text.currentText())
+            search_text = to_text_string(self.search_text.currentText())
+            re_pattern = None
+            case = self.case_button.isChecked()
+            re_flags = re.MULTILINE if case else re.IGNORECASE | re.MULTILINE
+            # Check regexp before proceeding
+            if self.re_button.isChecked():
+                try:
+                    re_pattern = re.compile(search_text, flags=re_flags)
+                    # Check if replace_text can be substituted in re_pattern
+                    # Fixes issue #7177
+                    re_pattern.sub(replace_text, '')
+                except re.error:
+                    # Do nothing with an invalid regexp
+                    return
+
+            first = True
+            cursor = None
+            while True:
+                if first:
+                    # First found
+                    seltxt = to_text_string(self.editor.get_selected_text())
+                    cmptxt1 = search_text if case else search_text.lower()
+                    cmptxt2 = seltxt if case else seltxt.lower()
+                    if re_pattern is None:
+                        has_selected = self.editor.has_selected_text()
+                        if has_selected and cmptxt1 == cmptxt2:
+                            # Text was already found, do nothing
+                            pass
+                        else:
+                            if not self.find(changed=False, forward=True,
+                                             rehighlight=False):
+                                break
+                    else:
+                        if len(re_pattern.findall(cmptxt2)) > 0:
+                            pass
+                        else:
+                            if not self.find(changed=False, forward=True,
+                                             rehighlight=False):
+                                break
+                    first = False
+                    wrapped = False
+                    position = self.editor.get_position('cursor')
+                    position0 = position
+                    cursor = self.editor.textCursor()
+                    cursor.beginEditBlock()
+                else:
+                    position1 = self.editor.get_position('cursor')
+                    if is_position_inf(position1,
+                                       position0 + len(replace_text) -
+                                       len(search_text) + 1):
+                        # Identify wrapping even when the replace string
+                        # includes part of the search string
+                        wrapped = True
+                    if wrapped:
+                        if position1 == position or \
+                           is_position_sup(position1, position):
+                            # Avoid infinite loop: replace string includes
+                            # part of the search string
+                            break
+                    if position1 == position0:
+                        # Avoid infinite loop: single found occurrence
+                        break
+                    position0 = position1
+                if re_pattern is None:
+                    cursor.removeSelectedText()
+                    cursor.insertText(replace_text)
+                else:
+                    seltxt = to_text_string(cursor.selectedText())
+                    cursor.removeSelectedText()
+                    cursor.insertText(re_pattern.sub(replace_text, seltxt))
+                if self.find_next():
+                    found_cursor = self.editor.textCursor()
+                    cursor.setPosition(found_cursor.selectionStart(),
+                                       QTextCursor.MoveAnchor)
+                    cursor.setPosition(found_cursor.selectionEnd(),
+                                       QTextCursor.KeepAnchor)
+                else:
+                    break
+                if not replace_all:
+                    break
+            if cursor is not None:
+                cursor.endEditBlock()
+            if focus_replace_text:
+                self.replace_text.setFocus()
+
+    @Slot()
+    def replace_find_all(self, focus_replace_text=False):
+        """Replace and find all matching occurrences"""
+        self.replace_find(focus_replace_text, replace_all=True)
+
+
+    @Slot()
+    def replace_find_selection(self, focus_replace_text=False):
+        """Replace and find in the current selection"""
+        if self.editor is not None:
+            replace_text = to_text_string(self.replace_text.currentText())
+            search_text = to_text_string(self.search_text.currentText())
+            case = self.case_button.isChecked()
+            word = self.words_button.isChecked()
+            re_flags = re.MULTILINE if case else re.IGNORECASE | re.MULTILINE
+
+            re_pattern = None
+            if self.re_button.isChecked():
+                pattern = search_text
+            else:
+                pattern = re.escape(search_text)
+                replace_text = replace_text.replace('\\', r'\\')
+            if word:  # match whole words only
+                pattern = r'\b{pattern}\b'.format(pattern=pattern)
+
+            # Check regexp before proceeding
+            try:
+                re_pattern = re.compile(pattern, flags=re_flags)
+                # Check if replace_text can be substituted in re_pattern
+                # Fixes issue #7177
+                re_pattern.sub(replace_text, '')
+            except re.error as e:
+                # Do nothing with an invalid regexp
+                return
+
+            selected_text = to_text_string(self.editor.get_selected_text())
+            replacement = re_pattern.sub(replace_text, selected_text)
+            if replacement != selected_text:
+                cursor = self.editor.textCursor()
+                start_pos = cursor.selectionStart()
+                cursor.beginEditBlock()
+                cursor.removeSelectedText()
+                cursor.insertText(replacement)
+                # Restore selection
+                self.editor.set_cursor_position(start_pos)
+                newl_cnt = replacement.count(self.editor.get_line_separator())
+                sel_len = len(replacement) - newl_cnt
+                for c in range(sel_len):
+                    self.editor.extend_selection_to_next('character', 'right')
+                cursor.endEditBlock()
+
+            if focus_replace_text:
+                self.replace_text.setFocus()
+            else:
+                self.editor.setFocus()
+
+    def change_number_matches(self, current_match=0, total_matches=0):
+        """Change number of match and total matches."""
+        if current_match and total_matches:
+            matches_string = u"{} {} {}".format(current_match, _(u"of"),
+                                               total_matches)
+            self.number_matches_text.setText(matches_string)
+        elif total_matches:
+            matches_string = u"{} {}".format(total_matches, _(u"matches"))
+            self.number_matches_text.setText(matches_string)
+        else:
+            self.number_matches_text.setText(_(u"no matches"))