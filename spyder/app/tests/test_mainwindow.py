--- conflicted
+++ resolved
@@ -6269,14 +6269,9 @@
     assert str(new_dir) in shell.get_value("sys_path")
 
 
-<<<<<<< HEAD
-@flaky(max_runs=3)
+@flaky(max_runs=10)
 @pytest.mark.skipif(sys.platform == 'darwin', reason="Fails on Mac")
-def test_clickable_ipython_tracebacks(main_window, qtbot, tmpdir):
-=======
-@flaky(max_runs=10)
 def test_clickable_ipython_tracebacks(main_window, qtbot, tmp_path):
->>>>>>> d69632e6
     """
     Test that file names in IPython console tracebacks are clickable.
 
@@ -6523,7 +6518,6 @@
         assert "error" not in control.toPlainText()
         assert "fn.ipy" in control.toPlainText()
         main_window.editor.close_file()
-    
 
 
 if __name__ == "__main__":
