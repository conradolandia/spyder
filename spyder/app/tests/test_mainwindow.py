--- conflicted
+++ resolved
@@ -2134,7 +2134,6 @@
 
 @pytest.mark.slow
 @flaky(max_runs=3)
-<<<<<<< HEAD
 @pytest.mark.use_introspection
 def test_go_to_definition(main_window, qtbot, capsys):
     """Test that go-to-definition works as expected."""
@@ -2176,7 +2175,10 @@
 
     # Assert there's one more file open than before
     assert len(main_window.editor.get_filenames()) == n_editors + 1
-=======
+
+
+@pytest.mark.slow
+@flaky(max_runs=3)
 def test_debug_unsaved_file(main_window, qtbot):
     """Test that we can debug an unsaved file."""
     # Wait until the window is fully up
@@ -2211,7 +2213,6 @@
         lambda: shell._control.toPlainText().split()[-1] == 'ipdb>')
 
     assert "1---> 2 print(1)" in control.toPlainText()
->>>>>>> 5b8dc6d9
 
 
 if __name__ == "__main__":
