channels:
- conda-forge/label/spyder_kernels_rc
- conda-forge
dependencies:
# We can not refer to an environment.yml file from another
# So to get performant launches on mybinder.org, we have copied
# the contents of requirements/main.yml and requirements/linux.yml
# to this file.
# Please *DO NOT* make changes directly just to here - make changes
# to requirements/main.yml, and copy it here.
- atomicwrites >=1.2.0
- chardet >=2.0.0
- cloudpickle >=0.5.0
- cookiecutter >=1.6.0
- diff-match-patch >=20181111
- fcitx-qt5 >=1.2.7
- fzf >=0.42.0
- intervaltree >=3.0.2
- ipython >=8.13.0,<9.0.0,!=8.17.1
- jedi >=0.17.2,<0.20.0
- jellyfish >=0.7
- jsonschema >=3.2.0
- keyring >=17.0.0
- nbconvert >=4.0
- numpydoc >=0.6.0
- parso >=0.7.0,<0.9.0
- pexpect >=4.4.0
- pickleshare >=0.4
- psutil >=5.3
- pygments >=2.0
- pylint >=2.5.0,<3.1
- pylint-venv >=3.0.2
- pyls-spyder >=0.4.0
- pyqt >=5.15,<5.16
- pyqtwebengine >=5.15,<5.16
- python-lsp-black >=2.0.0,<3.0.0
- python-lsp-server >=1.10.0,<1.11.0
- pyuca >=1.2
- pyxdg >=0.26
- pyzmq >=24.0.0
- qdarkstyle >=3.2.0,<3.3.0
- qstylizer >=0.2.2
<<<<<<< HEAD
- qtawesome >=1.3.0
=======
- qtawesome >=1.3.1,<1.4.0
>>>>>>> d91fb553
- qtconsole >=5.5.1,<5.6.0
- qtpy >=2.4.0
- rtree >=0.9.7
- setuptools >=49.6.0
- sphinx >=0.6.6
- spyder-kernels >=3.0.0b4,<3.0.0b5
- superqt >=0.6.1,<1.0.0
- textdistance >=4.2.0
- three-merge >=0.1.1
- watchdog >=0.10.3

# We can not refer to an environment.yml file from another
# So to get performant launches on mybinder.org, we have copied
# the contents of this requirements/tests.yml to this file.yml.
# Please *DO NOT* make changes directly just to here - make changes
# to requirements/tests.yml, and copy it here.
- coverage
- cython
- flaky
- matplotlib
- pandas
- pillow
- pytest <7.0
- pytest-cov
- pytest-lazy-fixture
- pytest-mock
- pytest-order
- pytest-qt
- pytest-timeout
- pyyaml
- scipy
- sympy

# Required for desktop view on mybinder.org
- websockify
- pip:
  - jupyter-desktop-server<|MERGE_RESOLUTION|>--- conflicted
+++ resolved
@@ -40,11 +40,7 @@
 - pyzmq >=24.0.0
 - qdarkstyle >=3.2.0,<3.3.0
 - qstylizer >=0.2.2
-<<<<<<< HEAD
-- qtawesome >=1.3.0
-=======
 - qtawesome >=1.3.1,<1.4.0
->>>>>>> d91fb553
 - qtconsole >=5.5.1,<5.6.0
 - qtpy >=2.4.0
 - rtree >=0.9.7
