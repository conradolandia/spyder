--- conflicted
+++ resolved
@@ -1,500 +1,496 @@
-# -*- coding: utf-8 -*-
-#
-# Copyright © 2009-2010 Pierre Raybaut
-# Licensed under the terms of the MIT License
-# (see spyderlib/__init__.py for details)
-
-"""Pylint widget"""
-
-# pylint: disable=C0103
-# pylint: disable=R0903
-# pylint: disable=R0911
-# pylint: disable=R0201
-
-from __future__ import with_statement, print_function
-
-from spyderlib.qt.QtGui import (QHBoxLayout, QWidget, QTreeWidgetItem,
-                                QMessageBox, QVBoxLayout, QLabel)
-from spyderlib.qt.QtCore import Signal, QProcess, QByteArray, QTextCodec
-locale_codec = QTextCodec.codecForLocale()
-from spyderlib.qt.compat import getopenfilename
-
-import sys
-import os
-import os.path as osp
-import time
-import re
-import subprocess
-
-# Local imports
-from spyderlib import dependencies
-from spyderlib.utils import programs
-from spyderlib.utils.encoding import to_unicode_from_fs
-from spyderlib.utils.qthelpers import get_icon, create_toolbutton
-from spyderlib.baseconfig import get_conf_path, get_translation
-from spyderlib.widgets.onecolumntree import OneColumnTree
-from spyderlib.widgets.texteditor import TextEditor
-from spyderlib.widgets.comboboxes import (PythonModulesComboBox,
-                                          is_module_or_package)
-from spyderlib.py3compat import PY3, to_text_string, getcwd, pickle
-_ = get_translation("p_pylint", dirname="spyderplugins")
-
-
-PYLINT = 'pylint'
-if PY3:
-    if programs.find_program('pylint3'):
-        PYLINT = 'pylint3'
-    elif programs.find_program('python3-pylint'):
-        PYLINT = 'python3-pylint'
-
-PYLINT_PATH = programs.find_program(PYLINT)
-
-
-def get_pylint_version():
-    """Return pylint version"""
-    global PYLINT_PATH
-    if PYLINT_PATH is None:
-        return
-    process = subprocess.Popen([PYLINT, '--version'],
-                               stdout=subprocess.PIPE, stderr=subprocess.PIPE,
-                               cwd=osp.dirname(PYLINT_PATH),
-                               shell=True if os.name == 'nt' else False)
-    lines = to_unicode_from_fs(process.stdout.read()).splitlines()
-    if lines:
-<<<<<<< HEAD
-        regex = '({0}|pylint-script.py) ([0-9\.]*)'.format(PYLINT)
-=======
-        regex = '({0}*|pylint-script.py) ([0-9\.]*)'.format(PYLINT)
->>>>>>> 065bed19
-        match = re.match(regex, lines[0])
-        if match is not None:
-            return match.groups()[1]
-
-
-PYLINT_REQVER = '>=0.25'
-PYLINT_VER = get_pylint_version()
-dependencies.add("pylint", _("Static code analysis"),
-                 required_version=PYLINT_REQVER, installed_version=PYLINT_VER)
-
-
-#TODO: display results on 3 columns instead of 1: msg_id, lineno, message
-class ResultsTree(OneColumnTree):
-    def __init__(self, parent):
-        OneColumnTree.__init__(self, parent)
-        self.filename = None
-        self.results = None
-        self.data = None
-        self.set_title('')
-        
-    def activated(self, item):
-        """Double-click event"""
-        data = self.data.get(id(item))
-        if data is not None:
-            fname, lineno = data
-            self.parent().edit_goto.emit(fname, lineno, '')
-
-    def clicked(self, item):
-        """Click event"""
-        self.activated(item)
-        
-    def clear_results(self):
-        self.clear()
-        self.set_title('')
-        
-    def set_results(self, filename, results):
-        self.filename = filename
-        self.results = results
-        self.refresh()
-        
-    def refresh(self):
-        title = _('Results for ')+self.filename
-        self.set_title(title)
-        self.clear()
-        self.data = {}
-        # Populating tree
-        results = ((_('Convention'),
-                    get_icon('convention.png'), self.results['C:']),
-                   (_('Refactor'),
-                    get_icon('refactor.png'), self.results['R:']),
-                   (_('Warning'),
-                    get_icon('warning.png'), self.results['W:']),
-                   (_('Error'),
-                    get_icon('error.png'), self.results['E:']))
-        for title, icon, messages in results:
-            title += ' (%d message%s)' % (len(messages),
-                                          's' if len(messages)>1 else '')
-            title_item = QTreeWidgetItem(self, [title], QTreeWidgetItem.Type)
-            title_item.setIcon(0, icon)
-            if not messages:
-                title_item.setDisabled(True)
-            modules = {}
-            for module, lineno, message, msg_id in messages:
-                basename = osp.splitext(osp.basename(self.filename))[0]
-                if not module.startswith(basename):
-                    # Pylint bug
-                    i_base = module.find(basename)
-                    module = module[i_base:]
-                dirname = osp.dirname(self.filename)
-                if module.startswith('.') or module == basename:
-                    modname = osp.join(dirname, module)
-                else:
-                    modname = osp.join(dirname, *module.split('.'))
-                if osp.isdir(modname):
-                    modname = osp.join(modname, '__init__')
-                for ext in ('.py', '.pyw'):
-                    if osp.isfile(modname+ext):
-                        modname = modname + ext
-                        break
-                if osp.isdir(self.filename):
-                    parent = modules.get(modname)
-                    if parent is None:
-                        item = QTreeWidgetItem(title_item, [module],
-                                               QTreeWidgetItem.Type)
-                        item.setIcon(0, get_icon('py.png'))
-                        modules[modname] = item
-                        parent = item
-                else:
-                    parent = title_item
-                if len(msg_id) > 1:
-                    text = "[%s] %d : %s" % (msg_id, lineno, message)
-                else:
-                    text = "%d : %s" % (lineno, message)
-                msg_item = QTreeWidgetItem(parent, [text], QTreeWidgetItem.Type)
-                msg_item.setIcon(0, get_icon('arrow.png'))
-                self.data[id(msg_item)] = (modname, lineno)
-
-
-class PylintWidget(QWidget):
-    """
-    Pylint widget
-    """
-    DATAPATH = get_conf_path('pylint.results')
-    VERSION = '1.1.0'
-    redirect_stdio = Signal(bool)
-    
-    def __init__(self, parent, max_entries=100):
-        QWidget.__init__(self, parent)
-        
-        self.setWindowTitle("Pylint")
-        
-        self.output = None
-        self.error_output = None
-        
-        self.max_entries = max_entries
-        self.rdata = []
-        if osp.isfile(self.DATAPATH):
-            try:
-                data = pickle.loads(open(self.DATAPATH, 'rb').read())
-                if data[0] == self.VERSION:
-                    self.rdata = data[1:]
-            except (EOFError, ImportError):
-                pass
-
-        self.filecombo = PythonModulesComboBox(self)
-        if self.rdata:
-            self.remove_obsolete_items()
-            self.filecombo.addItems(self.get_filenames())
-        
-        self.start_button = create_toolbutton(self, icon=get_icon('run.png'),
-                                    text=_("Analyze"),
-                                    tip=_("Run analysis"),
-                                    triggered=self.start, text_beside_icon=True)
-        self.stop_button = create_toolbutton(self,
-                                             icon=get_icon('stop.png'),
-                                             text=_("Stop"),
-                                             tip=_("Stop current analysis"),
-                                             text_beside_icon=True)
-        self.filecombo.valid.connect(self.start_button.setEnabled)
-        self.filecombo.valid.connect(self.show_data)
-
-        browse_button = create_toolbutton(self, icon=get_icon('fileopen.png'),
-                               tip=_('Select Python file'),
-                               triggered=self.select_file)
-
-        self.ratelabel = QLabel()
-        self.datelabel = QLabel()
-        self.log_button = create_toolbutton(self, icon=get_icon('log.png'),
-                                    text=_("Output"),
-                                    text_beside_icon=True,
-                                    tip=_("Complete output"),
-                                    triggered=self.show_log)
-        self.treewidget = ResultsTree(self)
-        
-        hlayout1 = QHBoxLayout()
-        hlayout1.addWidget(self.filecombo)
-        hlayout1.addWidget(browse_button)
-        hlayout1.addWidget(self.start_button)
-        hlayout1.addWidget(self.stop_button)
-
-        hlayout2 = QHBoxLayout()
-        hlayout2.addWidget(self.ratelabel)
-        hlayout2.addStretch()
-        hlayout2.addWidget(self.datelabel)
-        hlayout2.addStretch()
-        hlayout2.addWidget(self.log_button)
-        
-        layout = QVBoxLayout()
-        layout.addLayout(hlayout1)
-        layout.addLayout(hlayout2)
-        layout.addWidget(self.treewidget)
-        self.setLayout(layout)
-        
-        self.process = None
-        self.set_running_state(False)
-        
-        if PYLINT_PATH is None:
-            for widget in (self.treewidget, self.filecombo,
-                           self.start_button, self.stop_button):
-                widget.setDisabled(True)
-            if os.name == 'nt' \
-               and programs.is_module_installed("pylint"):
-                # Pylint is installed but pylint script is not in PATH
-                # (AFAIK, could happen only on Windows)
-                text = _('Pylint script was not found. Please add "%s" to PATH.')
-                text = to_text_string(text) % osp.join(sys.prefix, "Scripts")
-            else:
-                text = _('Please install <b>pylint</b>:')
-                url = 'http://www.logilab.fr'
-                text += ' <a href=%s>%s</a>' % (url, url)
-            self.ratelabel.setText(text)
-        else:
-            self.show_data()
-        
-    def analyze(self, filename):
-        if PYLINT_PATH is None:
-            return
-        filename = to_text_string(filename) # filename is a QString instance
-        self.kill_if_running()
-        index, _data = self.get_data(filename)
-        if index is None:
-            self.filecombo.addItem(filename)
-            self.filecombo.setCurrentIndex(self.filecombo.count()-1)
-        else:
-            self.filecombo.setCurrentIndex(self.filecombo.findText(filename))
-        self.filecombo.selected()
-        if self.filecombo.is_valid():
-            self.start()
-            
-    def select_file(self):
-        self.redirect_stdio.emit(False)
-        filename, _selfilter = getopenfilename(self, _("Select Python file"),
-                           getcwd(), _("Python files")+" (*.py ; *.pyw)")
-        self.redirect_stdio.emit(True)
-        if filename:
-            self.analyze(filename)
-            
-    def remove_obsolete_items(self):
-        """Removing obsolete items"""
-        self.rdata = [(filename, data) for filename, data in self.rdata
-                      if is_module_or_package(filename)]
-        
-    def get_filenames(self):
-        return [filename for filename, _data in self.rdata]
-    
-    def get_data(self, filename):
-        filename = osp.abspath(filename)
-        for index, (fname, data) in enumerate(self.rdata):
-            if fname == filename:
-                return index, data
-        else:
-            return None, None
-            
-    def set_data(self, filename, data):
-        filename = osp.abspath(filename)
-        index, _data = self.get_data(filename)
-        if index is not None:
-            self.rdata.pop(index)
-        self.rdata.insert(0, (filename, data))
-        self.save()
-        
-    def save(self):
-        while len(self.rdata) > self.max_entries:
-            self.rdata.pop(-1)
-        pickle.dump([self.VERSION]+self.rdata, open(self.DATAPATH, 'wb'), 2)
-        
-    def show_log(self):
-        if self.output:
-            TextEditor(self.output, title=_("Pylint output"),
-                       readonly=True, size=(700, 500)).exec_()
-        
-    def start(self):
-        filename = to_text_string(self.filecombo.currentText())
-        
-        self.process = QProcess(self)
-        self.process.setProcessChannelMode(QProcess.SeparateChannels)
-        self.process.setWorkingDirectory(osp.dirname(filename))
-        self.process.readyReadStandardOutput.connect(self.read_output)
-        self.process.readyReadStandardError.connect(
-                                          lambda: self.read_output(error=True))
-        self.process.finished.connect(lambda ec, es=QProcess.ExitStatus:
-                                      self.finished(ec, es))
-        self.stop_button.clicked.connect(self.process.kill)
-        
-        self.output = ''
-        self.error_output = ''
-        
-        plver = PYLINT_VER
-        if plver is not None:
-            if plver.split('.')[0] == '0':
-                p_args = ['-i', 'yes']
-            else:
-                # Option '-i' (alias for '--include-ids') was removed in pylint
-                # 1.0
-                p_args = ["--msg-template='{msg_id}:{line:3d},"\
-                          "{column}: {obj}: {msg}"]
-            p_args += [osp.basename(filename)]
-        else:
-            p_args = [osp.basename(filename)]
-        self.process.start(PYLINT_PATH, p_args)
-        
-        running = self.process.waitForStarted()
-        self.set_running_state(running)
-        if not running:
-            QMessageBox.critical(self, _("Error"),
-                                 _("Process failed to start"))
-    
-    def set_running_state(self, state=True):
-        self.start_button.setEnabled(not state)
-        self.stop_button.setEnabled(state)
-        
-    def read_output(self, error=False):
-        if error:
-            self.process.setReadChannel(QProcess.StandardError)
-        else:
-            self.process.setReadChannel(QProcess.StandardOutput)
-        qba = QByteArray()
-        while self.process.bytesAvailable():
-            if error:
-                qba += self.process.readAllStandardError()
-            else:
-                qba += self.process.readAllStandardOutput()
-        text = to_text_string( locale_codec.toUnicode(qba.data()) )
-        if error:
-            self.error_output += text
-        else:
-            self.output += text
-        
-    def finished(self, exit_code, exit_status):
-        self.set_running_state(False)
-        if not self.output:
-            if self.error_output:
-                QMessageBox.critical(self, _("Error"), self.error_output)
-                print("pylint error:\n\n" + self.error_output, file=sys.stderr)
-            return
-        
-        # Convention, Refactor, Warning, Error
-        results = {'C:': [], 'R:': [], 'W:': [], 'E:': []}
-        txt_module = '************* Module '
-        
-        module = '' # Should not be needed - just in case something goes wrong
-        for line in self.output.splitlines():
-            if line.startswith(txt_module):
-                # New module
-                module = line[len(txt_module):]
-                continue
-            # Supporting option include-ids: ('R3873:' instead of 'R:')
-            if not re.match('^[CRWE]+([0-9]{4})?:', line):
-                continue
-            i1 = line.find(':')
-            if i1 == -1:
-                continue
-            msg_id = line[:i1]
-            i2 = line.find(':', i1+1)
-            if i2 == -1:
-                continue
-            line_nb = line[i1+1:i2].strip()
-            if not line_nb:
-                continue
-            line_nb = int(line_nb.split(',')[0])
-            message = line[i2+1:]
-            item = (module, line_nb, message, msg_id)
-            results[line[0]+':'].append(item)
-            
-        # Rate
-        rate = None
-        txt_rate = 'Your code has been rated at '
-        i_rate = self.output.find(txt_rate)
-        if i_rate > 0:
-            i_rate_end = self.output.find('/10', i_rate)
-            if i_rate_end > 0:
-                rate = self.output[i_rate+len(txt_rate):i_rate_end]
-        
-        # Previous run
-        previous = ''
-        if rate is not None:
-            txt_prun = 'previous run: '
-            i_prun = self.output.find(txt_prun, i_rate_end)
-            if i_prun > 0:
-                i_prun_end = self.output.find('/10', i_prun)
-                previous = self.output[i_prun+len(txt_prun):i_prun_end]
-            
-        
-        filename = to_text_string(self.filecombo.currentText())
-        self.set_data(filename, (time.localtime(), rate, previous, results))
-        self.output = self.error_output + self.output
-        self.show_data(justanalyzed=True)
-        
-    def kill_if_running(self):
-        if self.process is not None:
-            if self.process.state() == QProcess.Running:
-                self.process.kill()
-                self.process.waitForFinished()
-        
-    def show_data(self, justanalyzed=False):
-        if not justanalyzed:
-            self.output = None
-        self.log_button.setEnabled(self.output is not None \
-                                   and len(self.output) > 0)
-        self.kill_if_running()
-        filename = to_text_string(self.filecombo.currentText())
-        if not filename:
-            return
-        
-        _index, data = self.get_data(filename)
-        if data is None:
-            text = _('Source code has not been rated yet.')
-            self.treewidget.clear_results()
-            date_text = ''
-        else:
-            datetime, rate, previous_rate, results = data
-            if rate is None:
-                text = _('Analysis did not succeed '
-                         '(see output for more details).')
-                self.treewidget.clear_results()
-                date_text = ''
-            else:
-                text_style = "<span style=\'color: #444444\'><b>%s </b></span>"
-                rate_style = "<span style=\'color: %s\'><b>%s</b></span>"
-                prevrate_style = "<span style=\'color: #666666\'>%s</span>"
-                color = "#FF0000"
-                if float(rate) > 5.:
-                    color = "#22AA22"
-                elif float(rate) > 3.:
-                    color = "#EE5500"
-                text = _('Global evaluation:')
-                text = (text_style % text)+(rate_style % (color,
-                                                          ('%s/10' % rate)))
-                if previous_rate:
-                    text_prun = _('previous run:')
-                    text_prun = ' (%s %s/10)' % (text_prun, previous_rate)
-                    text += prevrate_style % text_prun
-                self.treewidget.set_results(filename, results)
-                date = to_text_string(time.strftime("%d %b %Y %H:%M", datetime),
-                                      encoding='utf8')
-                date_text = text_style % date
-            
-        self.ratelabel.setText(text)
-        self.datelabel.setText(date_text)
-
-
-def test():
-    """Run pylint widget test"""
-    from spyderlib.utils.qthelpers import qapplication
-    app = qapplication()
-    widget = PylintWidget(None)
-    widget.show()
-    widget.analyze(__file__)
-    sys.exit(app.exec_())
-    
-if __name__ == '__main__':
-    test()
+# -*- coding: utf-8 -*-
+#
+# Copyright © 2009-2010 Pierre Raybaut
+# Licensed under the terms of the MIT License
+# (see spyderlib/__init__.py for details)
+
+"""Pylint widget"""
+
+# pylint: disable=C0103
+# pylint: disable=R0903
+# pylint: disable=R0911
+# pylint: disable=R0201
+
+from __future__ import with_statement, print_function
+
+from spyderlib.qt.QtGui import (QHBoxLayout, QWidget, QTreeWidgetItem,
+                                QMessageBox, QVBoxLayout, QLabel)
+from spyderlib.qt.QtCore import Signal, QProcess, QByteArray, QTextCodec
+locale_codec = QTextCodec.codecForLocale()
+from spyderlib.qt.compat import getopenfilename
+
+import sys
+import os
+import os.path as osp
+import time
+import re
+import subprocess
+
+# Local imports
+from spyderlib import dependencies
+from spyderlib.utils import programs
+from spyderlib.utils.encoding import to_unicode_from_fs
+from spyderlib.utils.qthelpers import get_icon, create_toolbutton
+from spyderlib.baseconfig import get_conf_path, get_translation
+from spyderlib.widgets.onecolumntree import OneColumnTree
+from spyderlib.widgets.texteditor import TextEditor
+from spyderlib.widgets.comboboxes import (PythonModulesComboBox,
+                                          is_module_or_package)
+from spyderlib.py3compat import PY3, to_text_string, getcwd, pickle
+_ = get_translation("p_pylint", dirname="spyderplugins")
+
+
+PYLINT = 'pylint'
+if PY3:
+    if programs.find_program('pylint3'):
+        PYLINT = 'pylint3'
+    elif programs.find_program('python3-pylint'):
+        PYLINT = 'python3-pylint'
+
+PYLINT_PATH = programs.find_program(PYLINT)
+
+
+def get_pylint_version():
+    """Return pylint version"""
+    global PYLINT_PATH
+    if PYLINT_PATH is None:
+        return
+    process = subprocess.Popen([PYLINT, '--version'],
+                               stdout=subprocess.PIPE, stderr=subprocess.PIPE,
+                               cwd=osp.dirname(PYLINT_PATH),
+                               shell=True if os.name == 'nt' else False)
+    lines = to_unicode_from_fs(process.stdout.read()).splitlines()
+    if lines:
+        regex = '({0}*|pylint-script.py) ([0-9\.]*)'.format(PYLINT)
+        match = re.match(regex, lines[0])
+        if match is not None:
+            return match.groups()[1]
+
+
+PYLINT_REQVER = '>=0.25'
+PYLINT_VER = get_pylint_version()
+dependencies.add("pylint", _("Static code analysis"),
+                 required_version=PYLINT_REQVER, installed_version=PYLINT_VER)
+
+
+#TODO: display results on 3 columns instead of 1: msg_id, lineno, message
+class ResultsTree(OneColumnTree):
+    def __init__(self, parent):
+        OneColumnTree.__init__(self, parent)
+        self.filename = None
+        self.results = None
+        self.data = None
+        self.set_title('')
+        
+    def activated(self, item):
+        """Double-click event"""
+        data = self.data.get(id(item))
+        if data is not None:
+            fname, lineno = data
+            self.parent().edit_goto.emit(fname, lineno, '')
+
+    def clicked(self, item):
+        """Click event"""
+        self.activated(item)
+        
+    def clear_results(self):
+        self.clear()
+        self.set_title('')
+        
+    def set_results(self, filename, results):
+        self.filename = filename
+        self.results = results
+        self.refresh()
+        
+    def refresh(self):
+        title = _('Results for ')+self.filename
+        self.set_title(title)
+        self.clear()
+        self.data = {}
+        # Populating tree
+        results = ((_('Convention'),
+                    get_icon('convention.png'), self.results['C:']),
+                   (_('Refactor'),
+                    get_icon('refactor.png'), self.results['R:']),
+                   (_('Warning'),
+                    get_icon('warning.png'), self.results['W:']),
+                   (_('Error'),
+                    get_icon('error.png'), self.results['E:']))
+        for title, icon, messages in results:
+            title += ' (%d message%s)' % (len(messages),
+                                          's' if len(messages)>1 else '')
+            title_item = QTreeWidgetItem(self, [title], QTreeWidgetItem.Type)
+            title_item.setIcon(0, icon)
+            if not messages:
+                title_item.setDisabled(True)
+            modules = {}
+            for module, lineno, message, msg_id in messages:
+                basename = osp.splitext(osp.basename(self.filename))[0]
+                if not module.startswith(basename):
+                    # Pylint bug
+                    i_base = module.find(basename)
+                    module = module[i_base:]
+                dirname = osp.dirname(self.filename)
+                if module.startswith('.') or module == basename:
+                    modname = osp.join(dirname, module)
+                else:
+                    modname = osp.join(dirname, *module.split('.'))
+                if osp.isdir(modname):
+                    modname = osp.join(modname, '__init__')
+                for ext in ('.py', '.pyw'):
+                    if osp.isfile(modname+ext):
+                        modname = modname + ext
+                        break
+                if osp.isdir(self.filename):
+                    parent = modules.get(modname)
+                    if parent is None:
+                        item = QTreeWidgetItem(title_item, [module],
+                                               QTreeWidgetItem.Type)
+                        item.setIcon(0, get_icon('py.png'))
+                        modules[modname] = item
+                        parent = item
+                else:
+                    parent = title_item
+                if len(msg_id) > 1:
+                    text = "[%s] %d : %s" % (msg_id, lineno, message)
+                else:
+                    text = "%d : %s" % (lineno, message)
+                msg_item = QTreeWidgetItem(parent, [text], QTreeWidgetItem.Type)
+                msg_item.setIcon(0, get_icon('arrow.png'))
+                self.data[id(msg_item)] = (modname, lineno)
+
+
+class PylintWidget(QWidget):
+    """
+    Pylint widget
+    """
+    DATAPATH = get_conf_path('pylint.results')
+    VERSION = '1.1.0'
+    redirect_stdio = Signal(bool)
+    
+    def __init__(self, parent, max_entries=100):
+        QWidget.__init__(self, parent)
+        
+        self.setWindowTitle("Pylint")
+        
+        self.output = None
+        self.error_output = None
+        
+        self.max_entries = max_entries
+        self.rdata = []
+        if osp.isfile(self.DATAPATH):
+            try:
+                data = pickle.loads(open(self.DATAPATH, 'rb').read())
+                if data[0] == self.VERSION:
+                    self.rdata = data[1:]
+            except (EOFError, ImportError):
+                pass
+
+        self.filecombo = PythonModulesComboBox(self)
+        if self.rdata:
+            self.remove_obsolete_items()
+            self.filecombo.addItems(self.get_filenames())
+        
+        self.start_button = create_toolbutton(self, icon=get_icon('run.png'),
+                                    text=_("Analyze"),
+                                    tip=_("Run analysis"),
+                                    triggered=self.start, text_beside_icon=True)
+        self.stop_button = create_toolbutton(self,
+                                             icon=get_icon('stop.png'),
+                                             text=_("Stop"),
+                                             tip=_("Stop current analysis"),
+                                             text_beside_icon=True)
+        self.filecombo.valid.connect(self.start_button.setEnabled)
+        self.filecombo.valid.connect(self.show_data)
+
+        browse_button = create_toolbutton(self, icon=get_icon('fileopen.png'),
+                               tip=_('Select Python file'),
+                               triggered=self.select_file)
+
+        self.ratelabel = QLabel()
+        self.datelabel = QLabel()
+        self.log_button = create_toolbutton(self, icon=get_icon('log.png'),
+                                    text=_("Output"),
+                                    text_beside_icon=True,
+                                    tip=_("Complete output"),
+                                    triggered=self.show_log)
+        self.treewidget = ResultsTree(self)
+        
+        hlayout1 = QHBoxLayout()
+        hlayout1.addWidget(self.filecombo)
+        hlayout1.addWidget(browse_button)
+        hlayout1.addWidget(self.start_button)
+        hlayout1.addWidget(self.stop_button)
+
+        hlayout2 = QHBoxLayout()
+        hlayout2.addWidget(self.ratelabel)
+        hlayout2.addStretch()
+        hlayout2.addWidget(self.datelabel)
+        hlayout2.addStretch()
+        hlayout2.addWidget(self.log_button)
+        
+        layout = QVBoxLayout()
+        layout.addLayout(hlayout1)
+        layout.addLayout(hlayout2)
+        layout.addWidget(self.treewidget)
+        self.setLayout(layout)
+        
+        self.process = None
+        self.set_running_state(False)
+        
+        if PYLINT_PATH is None:
+            for widget in (self.treewidget, self.filecombo,
+                           self.start_button, self.stop_button):
+                widget.setDisabled(True)
+            if os.name == 'nt' \
+               and programs.is_module_installed("pylint"):
+                # Pylint is installed but pylint script is not in PATH
+                # (AFAIK, could happen only on Windows)
+                text = _('Pylint script was not found. Please add "%s" to PATH.')
+                text = to_text_string(text) % osp.join(sys.prefix, "Scripts")
+            else:
+                text = _('Please install <b>pylint</b>:')
+                url = 'http://www.logilab.fr'
+                text += ' <a href=%s>%s</a>' % (url, url)
+            self.ratelabel.setText(text)
+        else:
+            self.show_data()
+        
+    def analyze(self, filename):
+        if PYLINT_PATH is None:
+            return
+        filename = to_text_string(filename) # filename is a QString instance
+        self.kill_if_running()
+        index, _data = self.get_data(filename)
+        if index is None:
+            self.filecombo.addItem(filename)
+            self.filecombo.setCurrentIndex(self.filecombo.count()-1)
+        else:
+            self.filecombo.setCurrentIndex(self.filecombo.findText(filename))
+        self.filecombo.selected()
+        if self.filecombo.is_valid():
+            self.start()
+            
+    def select_file(self):
+        self.redirect_stdio.emit(False)
+        filename, _selfilter = getopenfilename(self, _("Select Python file"),
+                           getcwd(), _("Python files")+" (*.py ; *.pyw)")
+        self.redirect_stdio.emit(True)
+        if filename:
+            self.analyze(filename)
+            
+    def remove_obsolete_items(self):
+        """Removing obsolete items"""
+        self.rdata = [(filename, data) for filename, data in self.rdata
+                      if is_module_or_package(filename)]
+        
+    def get_filenames(self):
+        return [filename for filename, _data in self.rdata]
+    
+    def get_data(self, filename):
+        filename = osp.abspath(filename)
+        for index, (fname, data) in enumerate(self.rdata):
+            if fname == filename:
+                return index, data
+        else:
+            return None, None
+            
+    def set_data(self, filename, data):
+        filename = osp.abspath(filename)
+        index, _data = self.get_data(filename)
+        if index is not None:
+            self.rdata.pop(index)
+        self.rdata.insert(0, (filename, data))
+        self.save()
+        
+    def save(self):
+        while len(self.rdata) > self.max_entries:
+            self.rdata.pop(-1)
+        pickle.dump([self.VERSION]+self.rdata, open(self.DATAPATH, 'wb'), 2)
+        
+    def show_log(self):
+        if self.output:
+            TextEditor(self.output, title=_("Pylint output"),
+                       readonly=True, size=(700, 500)).exec_()
+        
+    def start(self):
+        filename = to_text_string(self.filecombo.currentText())
+        
+        self.process = QProcess(self)
+        self.process.setProcessChannelMode(QProcess.SeparateChannels)
+        self.process.setWorkingDirectory(osp.dirname(filename))
+        self.process.readyReadStandardOutput.connect(self.read_output)
+        self.process.readyReadStandardError.connect(
+                                          lambda: self.read_output(error=True))
+        self.process.finished.connect(lambda ec, es=QProcess.ExitStatus:
+                                      self.finished(ec, es))
+        self.stop_button.clicked.connect(self.process.kill)
+        
+        self.output = ''
+        self.error_output = ''
+        
+        plver = PYLINT_VER
+        if plver is not None:
+            if plver.split('.')[0] == '0':
+                p_args = ['-i', 'yes']
+            else:
+                # Option '-i' (alias for '--include-ids') was removed in pylint
+                # 1.0
+                p_args = ["--msg-template='{msg_id}:{line:3d},"\
+                          "{column}: {obj}: {msg}"]
+            p_args += [osp.basename(filename)]
+        else:
+            p_args = [osp.basename(filename)]
+        self.process.start(PYLINT_PATH, p_args)
+        
+        running = self.process.waitForStarted()
+        self.set_running_state(running)
+        if not running:
+            QMessageBox.critical(self, _("Error"),
+                                 _("Process failed to start"))
+    
+    def set_running_state(self, state=True):
+        self.start_button.setEnabled(not state)
+        self.stop_button.setEnabled(state)
+        
+    def read_output(self, error=False):
+        if error:
+            self.process.setReadChannel(QProcess.StandardError)
+        else:
+            self.process.setReadChannel(QProcess.StandardOutput)
+        qba = QByteArray()
+        while self.process.bytesAvailable():
+            if error:
+                qba += self.process.readAllStandardError()
+            else:
+                qba += self.process.readAllStandardOutput()
+        text = to_text_string( locale_codec.toUnicode(qba.data()) )
+        if error:
+            self.error_output += text
+        else:
+            self.output += text
+        
+    def finished(self, exit_code, exit_status):
+        self.set_running_state(False)
+        if not self.output:
+            if self.error_output:
+                QMessageBox.critical(self, _("Error"), self.error_output)
+                print("pylint error:\n\n" + self.error_output, file=sys.stderr)
+            return
+        
+        # Convention, Refactor, Warning, Error
+        results = {'C:': [], 'R:': [], 'W:': [], 'E:': []}
+        txt_module = '************* Module '
+        
+        module = '' # Should not be needed - just in case something goes wrong
+        for line in self.output.splitlines():
+            if line.startswith(txt_module):
+                # New module
+                module = line[len(txt_module):]
+                continue
+            # Supporting option include-ids: ('R3873:' instead of 'R:')
+            if not re.match('^[CRWE]+([0-9]{4})?:', line):
+                continue
+            i1 = line.find(':')
+            if i1 == -1:
+                continue
+            msg_id = line[:i1]
+            i2 = line.find(':', i1+1)
+            if i2 == -1:
+                continue
+            line_nb = line[i1+1:i2].strip()
+            if not line_nb:
+                continue
+            line_nb = int(line_nb.split(',')[0])
+            message = line[i2+1:]
+            item = (module, line_nb, message, msg_id)
+            results[line[0]+':'].append(item)
+            
+        # Rate
+        rate = None
+        txt_rate = 'Your code has been rated at '
+        i_rate = self.output.find(txt_rate)
+        if i_rate > 0:
+            i_rate_end = self.output.find('/10', i_rate)
+            if i_rate_end > 0:
+                rate = self.output[i_rate+len(txt_rate):i_rate_end]
+        
+        # Previous run
+        previous = ''
+        if rate is not None:
+            txt_prun = 'previous run: '
+            i_prun = self.output.find(txt_prun, i_rate_end)
+            if i_prun > 0:
+                i_prun_end = self.output.find('/10', i_prun)
+                previous = self.output[i_prun+len(txt_prun):i_prun_end]
+            
+        
+        filename = to_text_string(self.filecombo.currentText())
+        self.set_data(filename, (time.localtime(), rate, previous, results))
+        self.output = self.error_output + self.output
+        self.show_data(justanalyzed=True)
+        
+    def kill_if_running(self):
+        if self.process is not None:
+            if self.process.state() == QProcess.Running:
+                self.process.kill()
+                self.process.waitForFinished()
+        
+    def show_data(self, justanalyzed=False):
+        if not justanalyzed:
+            self.output = None
+        self.log_button.setEnabled(self.output is not None \
+                                   and len(self.output) > 0)
+        self.kill_if_running()
+        filename = to_text_string(self.filecombo.currentText())
+        if not filename:
+            return
+        
+        _index, data = self.get_data(filename)
+        if data is None:
+            text = _('Source code has not been rated yet.')
+            self.treewidget.clear_results()
+            date_text = ''
+        else:
+            datetime, rate, previous_rate, results = data
+            if rate is None:
+                text = _('Analysis did not succeed '
+                         '(see output for more details).')
+                self.treewidget.clear_results()
+                date_text = ''
+            else:
+                text_style = "<span style=\'color: #444444\'><b>%s </b></span>"
+                rate_style = "<span style=\'color: %s\'><b>%s</b></span>"
+                prevrate_style = "<span style=\'color: #666666\'>%s</span>"
+                color = "#FF0000"
+                if float(rate) > 5.:
+                    color = "#22AA22"
+                elif float(rate) > 3.:
+                    color = "#EE5500"
+                text = _('Global evaluation:')
+                text = (text_style % text)+(rate_style % (color,
+                                                          ('%s/10' % rate)))
+                if previous_rate:
+                    text_prun = _('previous run:')
+                    text_prun = ' (%s %s/10)' % (text_prun, previous_rate)
+                    text += prevrate_style % text_prun
+                self.treewidget.set_results(filename, results)
+                date = to_text_string(time.strftime("%d %b %Y %H:%M", datetime),
+                                      encoding='utf8')
+                date_text = text_style % date
+            
+        self.ratelabel.setText(text)
+        self.datelabel.setText(date_text)
+
+
+def test():
+    """Run pylint widget test"""
+    from spyderlib.utils.qthelpers import qapplication
+    app = qapplication()
+    widget = PylintWidget(None)
+    widget.show()
+    widget.analyze(__file__)
+    sys.exit(app.exec_())
+    
+if __name__ == '__main__':
+    test()